<<<<<<< HEAD
- Remove PETScPreconditioner::set_near_nullspace and add PETScMatrix::set_near_nullspace
=======
- Build system updates for VTK 7.0
>>>>>>> 576d7e7e
- Remove XDMF from File interface. XDMF is XML based, and has many possibilities for
	file access, which are not accessible through the limited File interface and
	"<<" ">>" operators. Instead of File, use XDMFFile, and use XDMFFile.read() and
	XDMFFile.write() for I/O. Demos and tests have been updated to show usage.
        XDMF now also supports ASCII I/O in serial, useful for compatibility with users
	who do not have the HDF5 library available.
- Require polynomial degree or finite element for Expressions in the Python
	interface (fixes Issue #355, https://bitbucket.org/fenics-project/dolfin/issues/355)
- Switch to Google Test framwork for C++ unit tests
- Fix bug when reading domain data from mesh file for a ghosted mesh
- Remove reference versions of constructors for many classes that
	store a pointer/reference to the object passed to the
	constructor. This is an intrusive interface change for C++ users,
	but necessary to improve code maintainabilty and to improve memory
	safety. The Python interface is (virtually) unaffected.
- Remove class SubSpace. Using FunctionSpace::sub(...) instead
- Remove reference versions constructors of NonlinearVariationalSolver
- Remove setting of bounds from NonlinearVariationalSolver (was
	already available through NonlinearVariationalProblem)
- Update Trilinos support to include Amesos2, and better support from Python
- Rewrite interface of TensorLayout and SparsityPattern; local-to-global
	maps now handled using new IndexMap class; GenericSparsityPattern
	class removed
- Remove QT (was an optional dependency)
- PETScTAOSolver::solve() now returns a pair of number of
	iterations (std::size_t) and whether iteration converged (bool)
- Better quality refinement in 2D in Plaza algorithm, by choosing refinement
	pattern based on max/min edge ratio
- Removed refine_cell() method in CellTypes
- Enable marker refinement to work in parallel for 1D meshes too
- Add std::abort to Python exception hook to avoid parallel deadlocks
- Extend dof_to_vertex_map with unowned dofs, thus making dof_to_vertex_map
	an inverse of vertex_to_dof_map
- Clean-up in PyDOLFIN function space design, issue #576
- Deprecate MixedFunctionSpace and EnrichedFunctionSpace in favour of
	initialization by suitable UFL element
- Add experimental matplotlib-based plotting backend, see mplot demo
- Remove method argument of DirichletBC::get_boundary_values()
- Change return types of free functions adapt() to shared_ptr
1.6.0 [2015-07-28]
- Remove redundant pressure boundary condition in Stokes demos
- Require Point in RectangleMesh and BoxMesh constructors
- Remove BinaryFile (TimeSeries now requires HDF5)
- Add (highly experimental) support for Tpetra matrices and
	vectors from Trilinos, interfacing to Belos, Amesos2, IfPack2 and
	Muelu.
- Enable (highly experimental) support for Quadrilateral and Hexahedral meshes,
	including some I/O, but no assembly yet.
- Enable UMFPACK and CHOLMOD solvers with Eigen backend
- Add an MPI_Comm to logger, currently defaulted to MPI_COMM_WORLD
	allowing better control over output in parallel
- Experimental output of quadratic geometry in XDMF files,
	allows more exact visualisation of P2 Functions
- Remove GenericMatrix::compressed (see Issue #61)
- Deprecate and PETScKryloveSolver::set_nullspace() and add
	PETScMatrix::set_nullspace()
- Remove uBLAS backend
- Remove UmfpackLUSolver and CholmodSolver
- Add EigenMatrix/Vector::data()
- Remove GenericMatrix/Vector::data() and GenericMatrix/Vector::data()
	(to use backends that support data(), cast first to backend type, e.g.
	A = A.as_backend_type()
- Remove cmake.local, replaced by fenics-install-component.sh
- Make interior facet integrals define - and + cells ordered by cell_domains
	value.
- Remove deprecated arguments *_domains from assemble() and Form().
- Change measure definition notation from dx[mesh_function] to
	dx(subdomain_data=mesh_function).
- Set locale to "C" before reading from file
- Change GenericDofMap::cell_dofs return type from const std::vector<..>&
	to ArrayView<const ..>
- Add ArrayView class for views into arrays
- Change fall back linear algebra backend to Eigen
- Add Eigen linear algebra backend
- Remove deprecated GenericDofMap::geometric_dim function (fixes Issue #443)
- Add quadrature rules for multimesh/cut-cell integration up to order 6
- Implement MPI reductions and XML ouput of Table class
- list_timings() is now collective and returns MPI average across processes
- Add dump_timings_to_xml()
- Add enum TimingType { wall, user, system } for selecting wall-clock,
  user and system time in timing routines
- Bump required SWIG version to 3.0.3
- Increase default maximum iterations in NewtonSolver to 50.
- Deprecate Python free function homogenize(bc) in favour of member
  function DirichletBC::homogenize()
1.5.0 [2015-01-12]
 - DG demos working in parallel
 - Simplify re-use of LU factorisations
 - CMake 3 compatibility
 - Make underlying SLEPc object accessible
 - Full support for linear algebra backends with 64-bit integers
 - Add smoothed aggregation AMG elasticity demo
 - Add support for slepc4py
 - Some self-assignment fixes in mesh data structures
 - Deprecated GenericDofMap::geometric_dimension()
 - Experimental support for ghosted meshes (overlapping region in parallel)
 - Significant memory reduction in dofmap storage
 - Re-write dofmap construction with significant performance and scaling
	improvements in parallel
 - Switch to local (process-wise) indexing for dof indices
 - Support local (process-wise) indexing in linear algerbra backends
 - Added support for PETSc 3.5, require version >= 3.3
 - Exposed DofMap::tabulate_local_to_global_dofs,
	MeshEntity::sharing_processes in Python
 - Added GenericDofmap::local_dimension("all"|"owned"|"unowned")
 - Added access to SLEPc or slepc4py EPS object of SLEPcEigenSolver
	(requires slepc4py version >= 3.5.1)
 - LinearOperator can now be accessed using petsc4py
 - Add interface (PETScTAOSolver) for the PETSc nonlinear (bound-constrained)
	optimisation solver (TAO)
 - Add GenericMatrix::nnz() function to return number of nonzero
	entries in matrix (fixes #110)
 - Add smoothed aggregation algerbraic multigrid demo for elasticity
 - Add argument 'function' to project, to store the result into a preallocated
	function
 - Remove CGAL dependency and mesh generation, now provided by mshr
 - Python 2.7 required
 - Add experimental Python 3 support. Need swig version 3.0.3 or later
 - Move to py.test, speed up unit tests and make tests more robust in parallel
 - Repeated initialization of PETScMatrix is now an error
 - MPI interface change: num_processes -> size, process_number -> rank
 - Add optional argument project(..., function=f), to avoid superfluous
	allocation
 - Remove excessive printing of points during extrapolation
 - Clean up DG demos by dropping restrictions of Constants: c('+') -> c
 - Fix systemassembler warning when a and L both provide the same subdomain
	data.
 - Require mesh instead of cell argument to FacetArea, FacetNormal,
	CellSize, CellVolume, SpatialCoordinate, Circumradius,
	MinFacetEdgeLength, MaxFacetEdgeLength
 - Remove argument reset_sparsity to assemble()
 - Simplify assemble() and Form() signature: remove arguments mesh,
	coefficients, function_spaces, common_cell. These are now
	all found by inspecting the UFL form
 - Speed up assembly of forms with multiple integrals depending on
	different functions, e.g. f*dx(1) + g*dx(2).
 - Handle accessing of GenericVectors using numpy arrays in python layer
	instead of in hard-to-maintain C++ layer
 - Add support for mpi groups in jit-compilation
 - Make access to HDFAttributes more dict like
 - Add 1st and 2nd order Rush Larsen schemes for the PointIntegralSolver
 - Add vertex assembler for PointIntegrals
 - Add support for assembly of custom_integral
 - Add support for multimesh assembly, function spaces, dofmaps and functions
 - Fix to Cell-Point collision detection to prevent Points inside the mesh
	from falling between Cells due to rounding errors
 - Enable reordering of cells and vertices in parallel via SCOTCH and the
	Giibs-Poole-Stockmeyer algorithm
 - Efficiency improvements in dof assignment in parallel, working on HPC up to
	24000 cores
 - Introduction of PlazaRefinement methods based on refinement of the Mesh
	skeleton, giving better quality refinement in 3D in parallel
 - Basic support for 'ghost cells' allowing integration over interior facets in
	parallel
1.4.0 [2014-06-02]
 - Feature: Add set_diagonal (with GenericVector) to GenericMatrix
 - Fix many bugs associated with cell orientations on manifolds
 - Force all global dofs to be ordered last and to be on the last process
	in parallel
 - Speed up dof reordering of mixed space including global dofs by removing
	the latter from graph reordering
 - Force all dofs on a shared facet to be owned by the same process
 - Add FEniCS ('fenics') Python module, identical with DOLFIN Python module
 - Add function Form::set_some_coefficients()
 - Remove Boost.MPI dependency
 - Change GenericMatrix::compresss to return a new matrix (7be3a29)
 - Add function GenericTensor::empty()
 - Deprecate resizing of linear algebra via the GenericFoo interfaces
	(fixes #213)
 - Deprecate MPI::process_number() in favour of MPI::rank(MPI_Comm)
 - Use PETSc built-in reference counting to manage lifetime of wrapped PETSc
	objects
 - Remove random access function from MeshEntityIterator (fixes #178)
 - Add support for VTK 6 (fixes #149)
 - Use MPI communicator in interfaces. Permits the creation of distributed and
	local objects, e.g. Meshes.
 - Reduce memory usage and increase speed of mesh topology computation
1.3.0 [2014-01-07]
 - Feature: Enable assignment of sparse MeshValueCollections to MeshFunctions
 - Feature: Add free function assign that is used for sub function assignment
 - Feature: Add class FunctionAssigner that cache dofs for sub function
	assignment
 - Fix runtime dependency on checking swig version
 - Deprecate DofMap member methods vertex_to_dof_map and dof_to_vertex_map
 - Add free functions: vertex_to_dof_map and dof_to_vertex_map, and correct the
	ordering of the map.
 - Introduce CompiledSubDomain a more robust version of compiled_subdomains,
	which is now deprecated
 - CMake now takes care of calling the correct generate-foo script if so needed.
 - Feature: Add new built-in computational geometry library (BoundingBoxTree)
 - Feature: Add support for setting name and label to an Expression when
	constructed
 - Feature: Add support for passing a scalar GenericFunction as default value
	to a CompiledExpression
 - Feature: Add support for distance queries for 3-D meshes
 - Feature: Add PointIntegralSolver, which uses the MultiStageSchemes to solve
	local ODEs at Vertices
 - Feature: Add RKSolver and MultiStageScheme for general time integral solvers
 - Feature: Add support for assigning a Function with linear combinations of
	Functions, which lives in the same FunctionSpace
 - Added Python wrapper for SystemAssembler
 - Added a demo using compiled_extension_module with separate source files
 - Fixes for NumPy 1.7
 - Remove DOLFIN wrapper code (moved to FFC)
 - Add set_options_prefix to PETScKrylovSolver
 - Remove base class BoundarCondition
 - Set block size for PETScMatrix when available from TensorLayout
 - Add support to get block compressed format from STLMatrix
 - Add detection of block structures in the dofmap for vector equations
 - Expose PETSc GAMG parameters
 - Modify SystemAssembler to support separate assembly of A and b
1.2.0 [2013-03-24]
 - Fixes bug where child/parent hierarchy in Python were destroyed
 - Add utility script dolfin-get-demos
 - MeshFunctions in python now support iterable protocol
 - Add timed VTK output for Mesh and MeshFunction in addtion to Functions
 - Expose ufc::dofmap::tabulate_entity_dofs to GenericDofMap interface
 - Expose ufc::dofmap::num_entity_dofs to GenericDofMap interface
 - Allow setting of row dof coordinates in preconditioners (only works with
	PETSc backed for now)
 - Expose more PETSc/ML parameters
 - Improve speed to tabulating coordinates in some DofMap functions
 - Feature: Add support for passing a Constant as default value to a
	CompiledExpression
 - Fix bug in dimension check for 1-D ALE
 - Remove some redundant graph code
 - Improvements in speed of parallel dual graph builder
 - Fix bug in XMDF output for cell-based Functions
 - Fixes for latest version of clang compiler
 - LocalSolver class added to efficiently solve cell-wise problems
 - New implementation of periodic boundary conditions. Now incorporated into
	the dofmap
 - Optional arguments to assemblers removed
 - SymmetricAssembler removed
 - Domains for assemblers can now only be attached to forms
 - SubMesh can now be constructed without a CellFunction argument, if the
	MeshDomain contains marked celldomains.
 - MeshDomains are propagated to a SubMesh during construction
 - Simplify generation of a MeshFunction from MeshDomains: No need to call
	mesh_function with mesh
 - Rename dolfin-config.cmake to DOLFINConfig.cmake
 - Use CMake to configure JIT compilation of extension modules
 - Feature: Add vertex_to_dof_map to DofMap, which map vertex indices to
	dolfin dofs
 - Feature: Add support for solving on m dimensional meshes embedded in n >= m
	dimensions
1.1.0 [2013-01-08]
 - Add support for solving singular problems with Krylov solvers (PETSc only)
 - Add new typedef dolfin::la_index for consistent indexing with linear algebra
	backends.
 - Change default unsigned integer type to std::size_t
 - Add support to attaching operator null space to preconditioner
   (required for smoothed aggregation AMG)
 - Add basic interface to the PETSc AMG preconditioner
 - Make SCOTCH default graph partitioner (GNU-compatible free license, unlike
	ParMETIS)
 - Add scalable construction of mesh dual graph for mesh partitioning
 - Improve performance of mesh building in parallel
 - Add mesh output to SVG
 - Add support for Facet and cell markers to mesh converted from Diffpack
 - Add support for Facet and cell markers/attributes to mesh converted from
	Triangle
 - Change interface for auto-adaptive solvers: these now take the goal
   functional as a constructor argument
 - Add memory usage monitor: monitor_memory_usage()
 - Compare mesh hash in interpolate_vertex_values
 - Add hash() for Mesh and MeshTopology
 - Expose GenericVector::operator{+=,-=,+,-}(double) to Python
 - Add function Function::compute_vertex_values not needing a mesh argument
 - Add support for XDMF and HDF5
 - Add new interface LinearOperator for matrix-free linear systems
 - Remove MTL4 linear algebra backend
 - Rename down_cast --> as_type in C++ / as_backend_type in Python
 - Remove KrylovMatrix interface
 - Remove quadrature classes
 - JIT compiled C++ code can now include a dolfin namespace
 - Expression string parsing now understand C++ namespace such as std::cosh
 - Fix bug in Expression so one can pass min, max
 - Fix bug in SystemAssembler, where mesh.init(D-1, D) was not called before assemble
 - Fix bug where the reference count of Py_None was not increased
 - Fix bug in reading TimeSeries of size smaller than 3
 - Improve code design for Mesh FooIterators to avoid dubious down cast
 - Bug fix in destruction of PETSc user preconditioners
 - Add CellVolume(mesh) convenience wrapper to Python interface for UFL function
 - Fix bug in producing outward pointing normals of BoundaryMesh
 - Fix bug introduced by SWIG 2.0.5, where typemaps of templated typedefs
   are not handled correctly
 - Fix bug introduced by SWIG 2.0.5, which treated uint as Python long
 - Add check that sample points for TimeSeries are monotone
 - Fix handling of parameter "report" in Krylov solvers
 - Add new linear algebra backend "PETScCusp" for GPU-accelerated linear algebra
 - Add sparray method in the Python interface of GenericMatrix, requires scipy.sparse
 - Make methods that return a view of contiguous c-arrays, via a NumPy array, keep a reference from the object so it wont get out of scope
 - Add parameter: "use_petsc_signal_handler", which enables/disable PETSc system signals
 - Avoid unnecessary resize of result vector for A*b
 - MPI functionality for distributing values between neighbours
 - SystemAssembler now works in parallel with topological/geometric boundary search
 - New symmetric assembler with ability for stand-alone RHS assemble
 - Major speed-up of DirichletBC computation and mesh marking
 - Major speed-up of assembly of functions and expressions
 - Major speed-up of mesh topology computation
 - Add simple 2D and 3D mesh generation (via CGAL)
 - Add creation of mesh from triangulations of points (via CGAL)
 - Split the SWIG interface into six combined modules instead of one
 - Add has_foo to easy check what solver and preconditioners are available
 - Add convenience functions for listing available linear_algebra_backends
 - Change naming convention for cpp unit tests test.cpp -> Foo.cpp
 - Added cpp unit test for GenericVector::operator{-,+,*,/}= for all la backends
 - Add functionality for rotating meshes
 - Add mesh generation based on NETGEN constructive solid geometry
 - Generalize SparsityPattern and STLMatrix to support column-wise storage
 - Add interfaces to wrap PaStiX and MUMPS direct solvers
 - Add CoordinateMatrix class
 - Make STLMatrix work in parallel
 - Remove all tr1::tuple and use boost::tuple
 - Fix wrong link in Python quick reference.
1.0.0 [2011-12-07]
 - Change return value of IntervalCell::facet_area() 0.0 --> 1.0.
 - Recompile all forms with FFC 1.0.0
 - Fix for CGAL 3.9 on OS X
 - Improve docstrings for Box and Rectangle
 - Check number of dofs on local patch in extrapolation
1.0-rc2 [2011-11-28]
 - Fix bug in 1D mesh refinement
 - Fix bug in handling of subdirectories for TimeSeries
 - Fix logic behind vector assignment, especially in parallel
1.0-rc1 [2011-11-21]
 - 33 bugs fixed
 - Implement traversal of bounding box trees for all codimensions
 - Edit and improve all error messages
 - Added [un]equality operator to FunctionSpace
 - Remove batch compilation of Expression (Expressions) from Python interface
 - Added get_value to MeshValueCollection
 - Added assignment operator to MeshValueCollection
1.0-beta2 [2011-10-26]
 - Change search path of parameter file to ~/.fenics/dolfin_parameters.xml
 - Add functions Parameters::has_parameter, Parameters::has_parameter_set
 - Added option to store all connectivities in a mesh for TimeSeries (false by default)
 - Added option for gzip compressed binary files for TimeSeries
 - Propagate global parameters to Krylov and LU solvers
 - Fix OpenMp assemble of scalars
 - Make OpenMP assemble over sub domains work
 - DirichletBC.get_boundary_values, FunctionSpace.collapse now return a dict in Python
 - Changed name of has_la_backend to has_linear_algebra_backend
 - Added has_foo functions which can be used instead of the HAS_FOO defines
 - Less trict check on kwargs for compiled Expression
 - Add option to not right-justify tables
 - Rename summary --> list_timings
 - Add function list_linear_solver_methods
 - Add function list_lu_solver_methods
 - Add function list_krylov_solver_methods
 - Add function list_krylov_solver_preconditioners
 - Support subdomains in SystemAssembler (not for interior facet integrals)
 - Add option functionality apply("flush") to PETScMatrix
 - Add option finalize_tensor=true to assemble functions
 - Solver parameters can now be passed to solve
 - Remove deprecated function Variable::disp()
 - Remove deprecated function logging()
 - Add new class MeshValueCollection
 - Add new class MeshDomains replacing old storage of boundary markers
   as part of MeshData. The following names are no longer supported:
   * boundary_facet_cells
   * boundary_facet_numbers
   * boundary_indicators
   * material_indicators
   * cell_domains
   * interior_facet_domains
   * exterior_facet_domains
 - Rename XML tag <meshfunction> --> <mesh_function>
 - Rename SubMesh data "global_vertex_indices" --> "parent_vertex_indices"
 - Get XML input/output of boundary markers working again
 - Get FacetArea working again
1.0-beta [2011-08-11]
 - Print percentage of non-zero entries when computing sparsity patterns
 - Use ufl.Real for Constant in Python interface
 - Add Dirichlet boundary condition argument to Python project function
 - Add remove functionality for parameter sets
 - Added out typemap for vector of shared_ptr objects
 - Fix typemap bug for list of shared_ptr objects
 - Support parallel XML vector io
 - Add support for gzipped XML output
 - Use pugixml for XML output
 - Move XML SAX parser to libxml2 SAX2 interface
 - Simplify XML io
 - Change interface for variational problems, class VariationalProblem removed
 - Add solve interface: solve(a == L), solve(F == 0)
 - Add new classes Linear/NonlinearVariationalProblem
 - Add new classes Linear/NonlinearVariationalSolver
 - Ad form class aliases ResidualForm and Jacobian form in wrapper code
 - Default argument to variables in Expression are passed as kwargs in the
   Python interface
 - Add has_openmp as utility function in Python interface
 - Add improved error reporting using dolfin_error
 - Use Boost to compute Legendre polynolials
 - Remove ode code
 - Handle parsing of unrecognized command-line parameters
 - All const std::vector<foo>& now return a read-only NumPy array
 - Make a robust macro for generating a NumPy array from data
 - Exposing low level fem functionality to Python, by adding a
   Cell -> ufc::cell typemap
 - Added ufl_cell as a method to Mesh in Python interface
 - Fix memory leak in Zoltan interface
 - Remove some 'new' for arrays in favour of std::vector
 - Added cell as an optional argument to Constant
 - Prevent the use of non contiguous NumPy arrays for most typemaps
 - Point can now be used to evaluate a Function or Expression in Python
 - Fixed dimension check for Function and Expression eval in Python
 - Fix compressed VTK output for tensors in 2D
0.9.11 [2011-05-16]
 - Change license from LGPL v2.1 to LGPL v3 or later
 - Moved meshconverter to dolfin_utils
 - Add support for conversion of material markers for Gmsh meshes
 - Add support for point sources (class PointSource)
 - Rename logging --> set_log_active
 - Add parameter "clear_on_write" to TimeSeries
 - Add support for input/output of nested parameter sets
 - Check for dimensions in linear solvers
 - Add support for automated error control for variational problems
 - Add support for refinement of MeshFunctions after mesh refinement
 - Change order of test and trial spaces in Form constructors
 - Make SWIG version >= 2.0 a requirement
 - Recognize subdomain data in Assembler from both Form and Mesh
 - Add storage for subdomains (cell_domains etc) in Form class
 - Rename MeshData "boundary facet cells" --> "boundary_facet_cells"
 - Rename MeshData "boundary facet numbers" --> "boundary_facet_numbers"
 - Rename MeshData "boundary indicators" --> "boundary_indicators"
 - Rename MeshData "exterior facet domains" --> "exterior_facet_domains"
 - Updates for UFC 2.0.1
 - Add FiniteElement::evaluate_basis_derivatives_all
 - Add support for VTK output of facet-based MeshFunctions
 - Change default log level from PROGRESS to INFO
 - Add copy functions to FiniteElement and DofMap
 - Simplify DofMap
 - Interpolate vector values when reading from time series
0.9.10 [2011-02-23]
 - Updates for UFC 2.0.0
 - Handle TimeSeries stored backward in time (automatic reversal)
 - Automatic storage of hierarchy during refinement
 - Remove directory/library 'main', merged into 'common'
 - dolfin_init --> init, dolfin_set_precision --> set_precision
 - Remove need for mesh argument to functional assembly when possible
 - Add function set_output_stream
 - Add operator () for evaluation at points for Function/Expression in C++
 - Add abs() to GenericVector interface
 - Fix bug for local refinement of manifolds
 - Interface change: VariationalProblem now takes: a, L or F, (dF)
 - Map linear algebra objects to processes consistently with mesh parition
 - Lots of improvemenst to parallel assembly, dof maps and linear algebra
 - Add lists supported_elements and supported_elements_for_plotting in Python
 - Add script dolfin-plot for plotting meshes and elements from the command-line
 - Add support for plotting elements from Python
 - Add experimental OpenMP assembler
 - Thread-safe fixed in Function class
 - Make GenericFunction::eval thread-safe (Data class removed)
 - Optimize and speedup topology computation (mesh.init())
 - Add function Mesh::clean() for cleaning out auxilliary topology data
 - Improve speed and accuracy of timers
 - Fix bug in 3D uniform mesh refinement
 - Add built-in meshes UnitTriangle and UnitTetrahedron
 - Only create output directories when they don't exist
 - Make it impossible to set the linear algebra backend to something illegal
 - Overload value_shape instead of dim for userdefined Python Expressions
 - Permit unset parameters
 - Search only for BLAS library (not cblas.h)
0.9.9 [2010-09-01]
 - Change build system to CMake
 - Add named MeshFunctions: VertexFunction, EdgeFunction, FaceFunction, FacetFunction, CellFunction
 - Allow setting constant boundary conditions directly without using Constant
 - Allow setting boundary conditions based on string ("x[0] == 0.0")
 - Create missing directories if specified as part of file names
 - Allow re-use of preconditioners for most backends
 - Fixes for UMFPACK solver on some 32 bit machines
 - Provide access to more Hypre preconditioners via PETSc
 - Updates for SLEPc 3.1
 - Improve and implement re-use of LU factorizations for all backends
 - Fix bug in refinement of MeshFunctions
0.9.8 [2010-07-01]
 - Optimize and improve StabilityAnalysis.
 - Use own implementation of binary search in ODESolution (takes advantage of
   previous values as initial guess)
 - Improve reading ODESolution spanning multiple files
 - Dramatic speedup of progress bar (and algorithms using it)
 - Fix bug in writing meshes embedded higher dimensions to M-files
 - Zero vector in uBLASVector::resize() to fix spurious bug in Krylov solver
 - Handle named fields (u.rename()) in VTK output
 - Bug fix in computation of FacetArea for tetrahedrons
 - Add support for direct plotting of Dirichlet boundary conditions: plot(bc)
 - Updates for PETSc 3.1
 - Add relaxation parameter to NewtonSolver
 - Implement collapse of renumbered dof maps (serial and parallel)
 - Simplification of DofMapBuilder for parallel dof maps
 - Improve and simplify DofMap
 - Add Armadillo dependency for dense linear algebra
 - Remove LAPACKFoo wrappers
 - Add abstract base class GenericDofMap
 - Zero small values in VTK output to avoid VTK crashes
 - Handle MeshFunction/markers in homogenize bc
 - Make preconditioner selectable in VariationalProblem (new parameter)
 - Read/write meshes in binary format
 - Add parameter "use_ident" in DirichletBC
 - Issue error by default when solvers don't converge (parameter "error_on_convergence")
 - Add option to print matrix/vector for a VariationalProblem
 - Trilinos backend now works in parallel
 - Remove Mesh refine members functions. Use free refine(...) functions instead
 - Remove AdapativeObjects
 - Add Stokes demo using the MINI element
 - Interface change: operator+ now used to denote enriched function spaces
 - Interface change: operator+ --> operator* for mixed elements
 - Add option 'allow_extrapolation' useful when interpolating to refined meshes
 - Add SpatialCoordinates demo
 - Add functionality for accessing time series sample times: vector_times(), mesh_times()
 - Add functionality for snapping mesh to curved boundaries during refinement
 - Add functionality for smoothing the boundary of a mesh
 - Speedup assembly over exterior facets by not using BoundaryMesh
 - Mesh refinement improvements, remove unecessary copying in Python interface
 - Clean PETSc and Epetra Krylov solvers
 - Add separate preconditioner classes for PETSc and Epetra solvers
 - Add function ident_zeros for inserting one on diagonal for zero rows
 - Add LU support for Trilinos interface
0.9.7 [2010-02-17]
 - Add support for specifying facet orientation in assembly over interior facets
 - Allow user to choose which LU package PETScLUSolver uses
 - Add computation of intersection between arbitrary mesh entities
 - Random access to MeshEntitiyIterators
 - Modify SWIG flags to prevent leak when using SWIG director feature
 - Fix memory leak in std::vector<Foo*> typemaps
 - Add interface for SCOTCH for parallel mesh partitioning
 - Bug fix in SubDomain::mark, fixes bug in DirichletBC based on SubDomain::inside
 - Improvements in time series class, recognizing old stored values
 - Add FacetCell class useful in algorithms iterating over boundary facets
 - Rename reconstruct --> extrapolate
 - Remove GTS dependency
0.9.6 [2010-02-03]
 - Simplify access to form compiler parameters, now integrated with global parameters
 - Add DofMap member function to return set of dofs
 - Fix memory leak in the LA interface
 - Do not import cos, sin, exp from NumPy to avoid clash with UFL functions
 - Fix bug in MTL4Vector assignment
 - Remove sandbox (moved to separate repository)
 - Remove matrix factory (dolfin/mf)
 - Update .ufl files for changes in UFL
 - Added swig/import/foo.i for easy type importing from dolfin modules
 - Allow optional argument cell when creating Expression
 - Change name of Expression argument cpparg --> cppcode
 - Add simple constructor (dim0, dim1) for C++ matrix Expressions
 - Add example demonstrating the use of cpparg (C++ code in Python)
 - Add least squares solver for dense systems (wrapper for DGELS)
 - New linear algebra wrappers for LAPACK matrices and vectors
 - Experimental support for reconstruction of higher order functions
 - Modified interface for eval() and inside() in C++ using Array
 - Introduce new Array class for simplified wrapping of arrays in SWIG
 - Improved functionality for intersection detection
 - Reimplementation of intersection detection using CGAL
0.9.5 [2009-12-03]
 - Set appropriate parameters for symmetric eigenvalue problems with SLEPc
 - Fix for performance regression in recent uBLAS releases
 - Simplify Expression interface: f = Expression("sin(x[0])")
 - Simplify Constant interface: c = Constant(1.0)
 - Fix bug in periodic boundary conditions
 - Add simple script dolfin-tetgen for generating DOLFIN XML meshes from STL
 - Make XML parser append/overwrite parameter set when reading parameters from file
 - Refinement of function spaces and automatic interpolation of member functions
 - Allow setting global parameters for Krylov solver
 - Fix handling of Constants in Python interface to avoid repeated JIT compilation
 - Allow simple specification of subdomains in Python without needing to subclass SubDomain
 - Add function homogenize() for simple creation of homogeneous BCs from given BCs
 - Add copy constructor and possibility to change value for DirichletBC
 - Add simple wrapper for ufl.cell.n. FacetNormal(mesh) now works again in Python.
 - Support apply(A), apply(b) and apply(b, x) in PeriodicBC
 - Enable setting spectral transformation for SLEPc eigenvalue solver
0.9.4 [2009-10-12]
 - Remove set, get and operator() methods from MeshFunction
 - Added const and none const T &operator[uint/MeshEntity] to MeshFunction
 - More clean up in SWIG interface files, remove global renames and ignores
 - Update Python interface to Expression, with extended tests for value ranks
 - Removed DiscreteFunction class
 - Require value_shape and geometric_dimension in Expression
 - Introduce new class Expression replacing user-defined Functions
 - interpolate_vertex_values --> compute_vertex_values
 - std::map<std::string, Coefficient> replaces generated CoefficientSet code
 - Cleanup logic in Function class as a result of new Expression class
 - Introduce new Coefficient base class for form coefficients
 - Replace CellSize::min,max by Mesh::hmin,hmax
 - Use MUMPS instead of UMFPACK as default direct solver in both serial and parallel
 - Fix bug in SystemAssembler
 - Remove support for PETSc 2.3 and support PETSc 3.0.0 only
 - Remove FacetNormal Function. Use UFL facet normal instead.
 - Add update() function to FunctionSpace and DofMap for use in adaptive mesh refinement
 - Require mesh in constructor of functionals (C++) or argument to assemble (Python)
0.9.3 [2009-09-25]
 - Add global parameter "ffc_representation" for form representation in FFC JIT compiler
 - Make norm() function handle both vectors and functions in Python
 - Speedup periodic boundary conditions and make work for mixed (vector-valued) elements
 - Add possibilities to use any number numpy array when assigning matrices and vectors
 - Add possibilities to use any integer numpy array for indices in matrices and vectors
 - Fix for int typemaps in PyDOLFIN
 - Split mult into mult and transpmult
 - Filter out PETSc argument when parsing command-line parameters
 - Extend comments to SWIG interface files
 - Add copyright statements to SWIG interface files (not finished yet)
 - Add typemaps for misc std::vector<types> in PyDOLFIN
 - Remove dependencies on std_vector.i reducing SWIG wrapper code size
 - Use relative %includes in dolfin.i
 - Changed names on SWIG interface files dolfin_foo.i -> foo.i
 - Add function interpolate() in Python interface
 - Fix typmaps for uint in python 2.6
 - Use TypeError instead of ValueError in typechecks in typmaps.i
 - Add in/out shared_ptr<Epetra_FEFoo> typemaps for PyDOLFIN
 - Fix JIT compiling in parallel
 - Add a compile_extension_module function in PyDOLFIN
 - Fix bug in Python vector assignment
 - Add support for compressed base64 encoded VTK files (using zlib)
 - Add support for base64 encoded VTK files
 - Experimental support for parallel assembly and solve
 - Bug fix in project() function, update to UFL syntax
 - Remove disp() functions and replace by info(foo, true)
 - Add fem unit test (Python)
 - Clean up SystemAssembler
 - Enable assemble_system through PyDOLFIN
 - Add 'norm' to GenericMatrix
 - Efficiency improvements in NewtonSolver
 - Rename NewtonSolver::get_iteration() to NewtonSolver::iteration()
 - Improvements to EpetraKrylovSolver::solve
 - Add constructor Vector::Vector(const GenericVector& x)
 - Remove SCons deprecation warnings
 - Memory leak fix in PETScKrylovSolver
 - Rename dolfin_assert -> assert and use C++ version
 - Fix debug/optimise flags
 - Remove AvgMeshSize, InvMeshSize, InvFacetArea from SpecialFunctions
 - Rename MeshSize -> CellSize
 - Rewrite parameter system with improved support for command-line parsing,
   localization of parameters (per class) and usability from Python
 - Remove OutflowFacet from SpecialFunctions
 - Rename interpolate(double*) --> interpolate_vertex_values(double*)
 - Add Python version of Cahn-Hilliard demo
 - Fix bug in assemble.py
 - Permit interpolation of functions between non-matching meshes
 - Remove Function::Function(std::string filename)
 - Transition to new XML io
 - Remove GenericSparsityPattern::sort
 - Require sorted/unsorted parameter in SparsityPattern constructor
 - Improve performance of SparsityPattern::insert
 - Replace enums with strings for linear algebra and built-in meshes
 - Allow direct access to Constant value
 - Initialize entities in MeshEntity constructor automatically and check range
 - Add unit tests to the memorycheck
 - Add call to clean up libxml2 parser at exit
 - Remove unecessary arguments in DofMap member functions
 - Remove reference constructors from DofMap, FiniteElement and FunctionSpace
 - Use a shared_ptr to store the mesh in DofMap objects
 - Interface change for wrapper code: PoissonBilinearForm --> Poisson::BilinearForm
 - Add function info_underline() for writing underlined messages
 - Rename message() --> info() for "compatibility" with Python logging module
 - Add elementwise multiplication in GeneriVector interface
 - GenericVector interface in PyDOLFIN now support the sequence protocol
 - Rename of camelCaps functions names: fooBar --> foo_bar
   Note: mesh.numVertices() --> mesh.num_vertices(), mesh.numCells() --> mesh.num_cells()
 - Add slicing capabilities for GenericMatrix interface in PyDOLFIN (only getitem)
 - Add slicing capabilities for GenericVector interface in PyDOLFIN
 - Add sum to GenericVector interface
0.9.2 [2009-04-07]
 - Enable setting parameters for Newton solver in VariationalProblem
 - Simplified and improved implementation of C++ plotting, calling Viper on command-line
 - Remove precompiled elements and projections
 - Automatically interpolate user-defined functions on assignment
 - Add new built-in function MeshCoordinates, useful in ALE simulations
 - Add new constructor to Function class, Function(V, "vector.xml")
 - Remove class Array (using std::vector instead)
 - Add vector_mapping data to MeshData
 - Use std::vector instead of Array in MeshData
 - Add assignment operator and copy constructor for MeshFunction
 - Add function mesh.move(other_mesh) for moving mesh according to matching mesh (for FSI)
 - Add function mesh.move(u) for moving mesh according to displacement function (for FSI)
 - Add macro dolfin_not_implemented()
 - Add new interpolate() function for interpolation of user-defined function to discrete
 - Make _function_space protected in Function
 - Added access to crs data from python for uBLAS and MTL4 backendg
0.9.1 [2009-02-17]
 - Check Rectangle and Box for non-zero dimensions
 - ODE solvers now solve the dual problem
 - New class SubMesh for simple extraction of matching meshes for sub domains
 - Improvements of multiprecision ODE solver
 - Fix Function class copy constructor
 - Bug fixes for errornorm(), updates for new interface
 - Interface update for MeshData: createMeshFunction --> create_mesh_function etc
 - Interface update for Rectangle and Box
 - Add elastodynamics demo
 - Fix memory leak in IntersectionDetector/GTSInterface
 - Add check for swig version, in jit and compile functions
 - Bug fix in dolfin-order script for gzipped files
 - Make shared_ptr work across C++/Python interface
 - Replace std::tr1::shared_ptr with boost::shared_ptr
 - Bug fix in transfinite mean-value interpolation
 - Less annoying progress bar (silent when progress is fast)
 - Fix assignment operator for MeshData
 - Improved adaptive mesh refinement (recursive Rivara) producing better quality meshes
0.9.0 [2009-01-05]
 - Cross-platform fixes
 - PETScMatrix::copy fix
 - Some Trilinos fixes
 - Improvements in MeshData class
 - Do not use initial guess in Newton solver
 - Change OutflowFacet to IsOutflowFacet and change syntax
 - Used shared_ptr for underling linear algebra objects
 - Cache subspaces in FunctionSpace
 - Improved plotting, now support plot(grad(u)), plot(div(u)) etc
 - Simple handling of JIT-compiled functions
 - Sign change (bug fix) in increment for Newton solver
 - New class VariationalProblem replacing LinearPDE and NonlinearPDE
 - Parallel parsing and partitioning of meshes (experimental)
 - Add script dolfin-order for ordering mesh files
 - Add new class SubSpace (replacing SubSystem)
 - Add new class FunctionSpace
 - Complete redesign of Function class hierarchy, now a single Function class
 - Increased use of shared_ptr in Function, FunctionSpace, etc
 - New interface for boundary conditions, form not necessary
 - Allow simple setting of coefficient functions based on names (not their index)
 - Don't order mesh automatically, meshes must now be ordered explicitly
 - Simpler definition of user-defined functions (constructors not necessary)
 - Make mesh iterators const to allow for const-correct Mesh code
0.8.1 [2008-10-20]
 - Add option to use ML multigrid preconditioner through PETSc
 - Interface change for ODE solvers: uBLASVector --> double*
 - Remove homotopy solver
 - Remove typedef real, now using plain double instead
 - Add various operators -=, += to GenericMatrix
 - Don't use -Werror when compiling SWIG generated code
 - Remove init(n) and init(m, n) from GenericVector/Matrix. Use resize and zero instead
 - Add new function is_combatible() for checking compatibility of boundary conditions
 - Use x as initial guess in Krylov solvers (PETSc, uBLAS, ITL)
 - Add new function errornorm()
 - Add harmonic ALE mesh smoothing
 - Refinements of Graph class
 - Add CholmodCholeskySlover (direct solver for symmetric matrices)
 - Implement application of Dirichlet boundary conditions within assembly loop
 - Improve efficiency of SparsityPattern
 - Allow a variable number of smoothings
 - Add class Table for pretty-printing of tables
 - Add experimental MTL4 linear algebra backend
 - Add OutflowFacet to SpecialFunctions for DG transport problems
 - Remove unmaintained OpenDX file format
 - Fix problem with mesh smoothing near nonconvex corners
 - Simple projection of functions in Python
 - Add file format: XYZ for use with Xd3d
 - Add built-in meshes: UnitCircle, Box, Rectangle, UnitSphere
0.8.0 [2008-06-23]
 - Fix input of matrix data from XML
 - Add function normalize()
 - Integration with VMTK for reading DOLFIN XML meshes produced by VMTK
 - Extend mesh XML format to handle boundary indicators
 - Add support for attaching arbitrarily named data to meshes
 - Add support for dynamically choosing the linear algebra backend
 - Add Epetra/Trilinos linear solvers
 - Add setrow() to matrix interface
 - Add new solver SingularSolver for solving singular (pressure) systems
 - Add MeshSize::min(), max() for easy computation of smallest/largest mesh size
 - LinearSolver now handles all backends and linear solvers
 - Add access to normal in Function, useful for inflow boundary conditions
 - Remove GMRES and LU classes, use solve() instead
 - Improve solve() function, now handles both LU and Krylov + preconditioners
 - Add ALE mesh interpolation (moving mesh according to new boundary coordinates)
0.7.3 [2008-04-30]
 - Add support for Epetra/Trilinos
 - Bug fix for order of values in interpolate_vertex_values, now according to UFC
 - Boundary meshes are now always oriented with respect to outward facet normals
 - Improved linear algebra, both in C++ and Python
 - Make periodic boundary conditions work in Python
 - Fix saving of user-defined functions
 - Improve plotting
 - Simple computation of various norms of functions from Python
 - Evaluation of Functions at arbitrary points in a mesh
 - Fix bug in assembling over exterior facets (subdomains were ignored)
 - Make progress bar less annoying
 - New scons-based build system replaces autotools
 - Fix bug when choosing iterative solver from Python
0.7.2 [2008-02-18]
 - Improve sparsity pattern generator efficiency
 - Dimension-independent sparsity pattern generator
 - Add support for setting strong boundary values for DG elements
 - Add option setting boundary conditions based on geometrical search
 - Check UMFPACK return argument for warnings/errors
 - Simplify setting simple Dirichlet boundary conditions
 - Much improved integration with FFC in PyDOLFIN
 - Caching of forms by JIT compiler now works
 - Updates for UFC 1.1
 - Catch exceptions in PyDOLFIN
 - Work on linear algebra interfaces GenericTensor/Matrix/Vector
 - Add linear algebra factory (backend) interface
 - Add support for 1D meshes
 - Make Assembler independent of linear algebra backend
 - Add manager for handling sub systems (PETSc and MPI)
 - Add parallel broadcast of Mesh and MeshFunction
 - Add experimental support for parallel assembly
 - Use PETSc MPI matrices when running in parallel
 - Add predefined functions FacetNormal and AvgMeshSize
 - Add left/right/crisscross options for UnitSquare
 - Add more Python demos
 - Add support for Exodus II format in dolfin-convert
 - Autogenerate docstrings for PyDOLFIN
 - Various small bug fixes and improvements
0.7.1 [2007-08-31]
 - Integrate FFC form language into PyDOLFIN
 - Just-in-time (JIT) compilation of variational forms
 - Conversion from from Diffpack grid format to DOLFIN XML
 - Name change: BoundaryCondition --> DirichletBC
 - Add support for periodic boundary conditions: class PeriodicBC
 - Redesign default linear algebra interface (Matrix, Vector, KrylovSolver, etc)
 - Add function to return Vector associated with a DiscreteFunction
0.7.0-1 [2007-06-22]
 - Recompile all forms with latest FFC release
 - Remove typedefs SparseMatrix and SparseVector
 - Fix includes in LinearPDE
 - Rename DofMaps -> DofMapSet
0.7.0 [2007-06-20]
 - Move to UFC interface for code generation
 - Major rewrite, restructure, cleanup
 - Add support for Brezzi-Douglas-Marini (BDM) elements
 - Add support for Raviart-Thomas (RT) elements
 - Add support for Discontinuous Galerkin (DG) methods
 - Add support for mesh partitioning (through SCOTCH)
 - Handle both UMFPACK and UFSPARSE
 - Local mesh refinement
 - Mesh smoothing
 - Built-in plotting (through Viper)
 - Cleanup log system
 - Numerous fixes for mesh, in particular MeshFunction
 - Much improved Python bindings for mesh
 - Fix Python interface for vertex and cell maps in boundary computation
0.6.4 [2006-12-01]
 - Switch from Python Numeric to Python NumPy
 - Improved mesh Python bindings
 - Add input/output support for MeshFunction
 - Change Mesh::vertices() --> Mesh::coordinates()
 - Fix bug in output of mesh to MATLAB format
 - Add plasticty module (experimental)
 - Fix configure test for Python dev (patch from Åsmund Ødegård)
 - Add mesh benchmark
 - Fix memory leak in mesh (data not deleted correctly in MeshTopology)
 - Fix detection of curses libraries
 - Remove Tecplot output format
0.6.3 [2006-10-27]
 - Move to new mesh library
 - Remove dolfin-config and move to pkg-config
 - Remove unused classes PArray, PList, Table, Tensor
 - Visualization of 2D solutions in OpenDX is now supported (3D supported before)
 - Add support for evaluation of functionals
 - Fix bug in Vector::sum() for uBLAS vectors
0.6.2-1 [2006-09-06]
 - Fix compilation error when using --enable-petsc (dolfin::uBLASVector::PETScVector undefined)
0.6.2 [2006-09-05]
 - Finish chapter in manual on linear algebra
 - Enable PyDOLFIN by default, use --disable-pydolfin to disable
 - Disable PETSc by default, use --enable-petsc to enable
 - Modify ODE solver interface for u0() and f()
 - Add class ConvectionMatrix
 - Readd classes LoadVector, MassMatrix, StiffnessMatrix
 - Add matrix factory for simple creation of standard finite element matrices
 - Collect static solvers in LU and GMRES
 - Bug fixes for Python interface PyDOLFIN
 - Enable use of direct solver for ODE solver (experimental)
 - Remove demo bistable
 - Restructure and cleanup linear algebra
 - Use UMFPACK for LU solver with uBLAS matrix types
 - Add templated wrapper class for different uBLAS matrix types
 - Add ILU preconditioning for uBLAS matrices
 - Add Krylov solver for uBLAS sparse matrices (GMRES and BICGSTAB)
 - Add first version of new mesh library (NewMesh, experimental)
 - Add Parametrized::readParameters() to trigger reading of values on set()
 - Remove output of zeros in Octave matrix file format
 - Use uBLAS-based vector for Vector if PETSc disabled
 - Add wrappers for uBLAS compressed_matrix class
 - Compute eigenvalues using SLEPc (an extension of PETSc)
 - Clean up assembly and linear algebra
 - Add function to solve Ax = b for dense matrices and dense vectors
 - Make it possible to compile without PETSc (--disable-petsc)
 - Much improved ODE solvers
 - Complete multi-adaptive benchmarks reaction and wave
 - Assemble boundary integrals
 - FEM class cleaned up.
 - Fix multi-adaptive benchmark problem reaction
 - Small fixes for Intel C++ compiler version 9.1
 - Test for Intel C++ compiler and configure appropriately
 - Add new classes DenseMatrix and DenseVector (wrappers for ublas)
 - Fix bug in conversion from Gmsh format
0.6.1 [2006-03-28]
 - Regenerate build system in makedist script
 - Update for new FFC syntax: BasisFunction --> TestFunction, TrialFunction
 - Fixes for conversion script dolfin-convert
 - Initial cleanups and fixes for ODE solvers
 - Numerous small fixes to improve portability
 - Remove dolfin:: qualifier on output << in Parameter.h
 - Don't use anonymous classes in demos, gives errors with some compilers
 - Remove KrylovSolver::solver()
 - Fix bug in convection-diffusion demo (boundary condition for pressure), use direct solver
 - LinearPDE and NewonSolver use umfpack LU solver by default (if available) when doing direct solve
 - Set PETSc matrix type through Matrix constructor
 - Allow linear solver and preconditioner type to be passed to NewtonSolver
 - Fix bug in Stokes demos (wrong boundary conditions)
 - Cleanup Krylov solver
 - Remove KrylovSolver::setPreconditioner() etc. and move to constructors
 - Remove KrylovSolver::setRtol() etc. and replace with parameters
 - Fix remaining name changes: noFoo() --> numFoo()
 - Add Cahn-Hilliard equation demo
 - NewtonSolver option to use residual or incremental convergence criterion
 - Add separate function to nls to test for convergence of Newton iterations
 - Fix bug in dolfin-config (wrong version number)
0.6.0 [2006-03-01]
 - Fix bug in XML output format (writing multiple objects)
 - Fix bug in XML matrix output format (handle zero rows)
 - Add new nonlinear PDE demo
 - Restructure PDE class to use envelope-letter design
 - Add precompiled finite elements for q <= 5
 - Add FiniteElementSpec and factor function for FiniteElement
 - Add input/output of Function to DOLFIN XML
 - Name change: dof --> node
 - Name change: noFoo() --> numFoo()
 - Add conversion from gmsh format in dolfin-convert script
 - Updates for PETSc 2.3.1
 - Add new type of Function (constant)
 - Simplify use of Function class
 - Add new demo Stokes + convection-diffusion
 - Add new demo Stokes (equal-order stabilized)
 - Add new demo Stokes (Taylor-Hood)
 - Add new parameter for KrylovSolvers: "monitor convergence"
 - Add conversion script dolfin-convert for various mesh formats
 - Add new demo elasticity
 - Move poisson demo to src/demo/pde/poisson
 - Move to Mercurial (hg) from CVS
 - Use libtool to build libraries (including shared)
0.5.12 [2006-01-12]
 - Make Stokes solver dimension independent (2D/3D)
 - Make Poisson solver dimension independent (2D/3D)
 - Fix sparse matrix output format for MATLAB
 - Modify demo problem for Stokes, add exact solution and compute error
 - Change interface for boundary conditions: operator() --> eval()
 - Add two benchmark problems for the Navier-Stokes solver
 - Add support for 2D/3D selection in Navier-Stokes solver
 - Move tic()/toc() to timing.h
 - Navier-Stokes solver back online
 - Make Solver a subclass of Parametrized
 - Add support for localization of parameters
 - Redesign of parameter system
0.5.11 [2005-12-15]
 - Add script monitor for monitoring memory usage
 - Remove meminfo.h (not portable)
 - Remove dependence on parameter system in log system
 - Don't use drand48() (not portable)
 - Don't use strcasecmp() (not portable)
 - Remove sysinfo.h and class System (not portable)
 - Don't include <sys/utsname.h> (not portable)
 - Change ::show() --> ::disp() everywhere
 - Clean out old quadrature classes on triangles and tetrahedra
 - Clean out old sparse matrix code
 - Update chapter on Functions in manual
 - Use std::map to store parameters
 - Implement class KrylovSolver
 - Name change: Node --> Vertex
 - Add nonlinear solver demos
 - Add support for picking sub functions and components of functions
 - Update interface for FiniteElement for latest FFC version
 - Improve and restructure implementation of the Function class
 - Dynamically adjust safety factor during integration
 - Improve output Matrix::disp()
 - Check residual at end of time step, reject step if too large
 - Implement Vector::sum()
 - Implement nonlinear solver
 - New option for ODE solver: "save final solution" --> solution.data
 - New ODE test problem: reaction
 - Fixes for automake 1.9 (nobase_include_HEADERS)
 - Reorganize build system, remove fake install and require make install
 - Add checks for non-standard PETSc component HYPRE in NSE solver
 - Make GMRES solver return the number of iterations
 - Add installation script for Python interface
 - Add Matrix Market format (Haiko Etzel)
 - Automatically reinitialize GMRES solver when system size changes
 - Implement cout << for class Vector
0.5.10 [2005-10-11]
 - Modify ODE solver interface: add T to constructor
 - Fix compilation on AMD 64 bit systems (add -fPIC)
 - Add new BLAS mode for form evaluation
 - Change enum types in File to lowercase
 - Change default file type for .m to Octave
 - Add experimental Python interface PyDOLFIN
 - Fix compilation for gcc 4.0
0.5.9 [2005-09-23]
 - Add Stokes module
 - Support for arbitrary mixed elements through FFC
 - VTK output interface now handles time-dependent functions automatically
 - Fix cout for empty matrix
 - Change dolfin_start() --> dolfin_end()
 - Add chapters to manual: about, log system, parameters, reference elements,
   installation, contributing, license
 - Use new template fenicsmanual.cls for manual
 - Add compiler flag -U__STRICT_ANSI__ when compiling under Cygwin
 - Add class EigenvalueSolver
0.5.8 [2005-07-05]
 - Add new output format Paraview/VTK (Garth N. Wells)
 - Update Tecplot interface
 - Move to PETSc 2.3.0
 - Complete support for general order Lagrange elements in triangles and tetrahedra
 - Add test problem in src/demo/fem/convergence/ for general Lagrange elements
 - Make FEM::assemble() estimate the number of nonzeros in each row
 - Implement Matrix::init(M, N, nzmax)
 - Add Matrix::nz(), Matrix::nzsum() and Matrix::nzmax()
 - Improve Mesh::disp()
 - Add FiniteElement::disp() and FEM::disp() (useful for debugging)
 - Remove old class SparseMatrix
 - Change FEM::setBC() --> FEM::applyBC()
 - Change Mesh::tetrahedrons --> Mesh::tetrahedra
 - Implement Dirichlet boundary conditions for tetrahedra
 - Implement Face::contains(const Point& p)
 - Add test for shape dimension of mesh and form in FEM::assemble()
 - Move src/demo/fem/ demo to src/demo/fem/simple/
 - Add README file in src/demo/poisson/ (simple manual)
 - Add simple demo program src/demo/poisson/
 - Update computation of alignment of faces to match FFC/FIAT
0.5.7 [2005-06-23]
 - Clean up ODE test problems
 - Implement automatic detection of sparsity pattern from given matrix
 - Clean up homotopy solver
 - Implement automatic computation of Jacobian
 - Add support for assembly of non-square systems (Andy Terrel)
 - Make ODE solver report average number of iterations
 - Make progress bar write first update at 0%
 - Initialize all values of u before solution in multi-adaptive solver,
   not only components given by dependencies
 - Allow user to modify and verify a converging homotopy path
 - Make homotopy solver save a list of the solutions
 - Add Matrix::norm()
 - Add new test problem for CES economy
 - Remove cast from Parameter to const char* (use std::string)
 - Make solution data filename optional for homotopy solver
 - Append homotopy solution data to file during solution
 - Add dolfin::seed(int) for optionally seeding random number generator
 - Remove dolfin::max,min (use std::max,min)
 - Add polynomial-integer (true polynomial) form of general CES system
 - Compute multi-adaptive efficiency index
 - Updates for gcc 4.0 (patches by Garth N. Wells)
 - Add Matrix::mult(const real x[], uint row) (temporary fix, assumes uniprocessor case)
 - Add Matrix::mult(const Vector& x, uint row) (temporary fix, assumes uniprocessor case)
 - Update shortcuts MassMatrix and StiffnessMatrix to new system
 - Add missing friend to Face.h (reported by Garth N. Wells)
0.5.6 [2005-05-17]
 - Implementation of boundary conditions for general order Lagrange (experimental)
 - Use interpolation function automatically generated by FFC
 - Put computation of map into class AffineMap
 - Clean up assembly
 - Use dof maps automatically generated by FFC (experimental)
 - Modify interface FiniteElement for new version of FFC
 - Update ODE homotopy test problems
 - Add cross product to class Point
 - Sort mesh entities locally according to ordering used by FIAT and FFC
 - Add new format for dof maps (preparation for higher-order elements)
 - Code cleanups: NewFoo --> Foo complete
 - Updates for new version of FFC (0.1.7)
 - Bypass log system when finalizing PETSc (may be out of scope)
0.5.5 [2005-04-26]
 - Fix broken log system, curses works again
 - Much improved multi-adaptive time-stepping
 - Move elasticity module to new system based on FFC
 - Add boundary conditions for systems
 - Improve regulation of time steps
 - Clean out old assembly classes
 - Clean out old form classes
 - Remove kernel module map
 - Remove kernel module element
 - Move convection-diffusion module to new system based on FFC
 - Add iterators for cell neighbors of edges and faces
 - Implement polynomial for of CES economy
 - Rename all new linear algebra classes: NewFoo --> Foo
 - Clean out old linear algebra
 - Speedup setting of boundary conditions (add MAT_KEEP_ZEROED_ROWS)
 - Fix bug for option --disable-curses
0.5.4 [2005-03-29]
 - Remove option to compile with PETSc 2.2.0 (2.2.1 required)
 - Make make install work again (fix missing includes)
 - Add support for mixing multiple finite elements (through FFC)
 - Improve functionality of homotopy solver
 - Simple creation of piecewise linear functions (without having an element)
 - Simple creation of piecewise linear elements
 - Add support of automatic creation of simple meshes (unit cube, unit square)
0.5.3 [2005-02-26]
 - Change to PETSc version 2.2.1
 - Add flag --with-petsc=<path> to configure script
 - Move Poisson's equation to system based on FFC
 - Add support for automatic creation of homotopies
 - Make all ODE solvers automatically handle complex ODEs: (M) z' = f(z,t)
 - Implement version of mono-adaptive solver for implicit ODEs: M u' = f(u,t)
 - Implement Newton's method for multi- and mono-adaptive ODE solvers
 - Update PETSc wrappers NewVector, NewMatrix, and NewGMRES
 - Fix initialization of PETSc
 - Add mono-adaptive cG(q) and dG(q) solvers (experimental)
 - Implementation of new assebly: NewFEM, using output from FFC
 - Add access to mesh for nodes, cells, faces and edges
 - Add Tecplot I/O interface; contributed by Garth N. Wells
0.5.2 [2005-01-26]
 - Benchmarks for DOLFIN vs PETSc (src/demo/form and src/demo/test)
 - Complete rewrite of the multi-adaptive ODE solver (experimental)
 - Add wrapper for PETSc GMRES solver
 - Update class Point with new operators
 - Complete rewrite of the multi-adaptive solver to improve performance
 - Add PETSc wrappers NewMatrix and NewVector
 - Add DOLFIN/PETSc benchmarks
0.5.1 [2004-11-10]
 - Experimental support for automatic generation of forms using FFC
 - Allow user to supply Jacobian to ODE solver
 - Add optional test to check if a dependency already exists (Sparsity)
 - Modify sparse matrix output (Matrix::show())
 - Add FGMRES solver in new format (patch from eriksv)
 - Add non-const version of quick-access of sparse matrices
 - Add linear mappings for simple computation of derivatives
 - Add check of matrix dimensions for ODE sparsity pattern
 - Include missing cmath in Function.cpp
0.5.0 [2004-08-18]
 - First prototype of new form evaluation system
 - New classes Jacobi, SOR, Richardson (preconditioners and linear solvers)
 - Add integrals on the boundary (ds), partly working
 - Add maps from boundary of reference cell
 - Add evaluation of map from reference cell
 - New Matrix functions: max, min, norm, and sum of rows and columns (erik)
 - Derivatives/gradients of ElementFunction (coefficients f.ex.) implemented
 - Enable assignment to all elements of a NewArray
 - Add functions Boundary::noNodes(), noFaces(), noEdges()
 - New class GaussSeidel (preconditioner and linear solver)
 - New classes Preconditioner and LinearSolver
 - Bug fix for tetrahedral mesh refinement (ingelstrom)
 - Add iterators for Edge and Face on Boundary
 - Add functionality to Map: bdet() and cell()
 - Add connectivity face-cell and edge-cell
 - New interface for assembly: Galerkin --> FEM
 - Bug fix for PDE systems of size > 3
0.4.11 [2004-04-23]
 - Add multigrid solver (experimental)
 - Update manual
0.4.10
 - Automatic model reduction (experimental)
 - Fix bug in ParticleSystem (divide by mass)
 - Improve control of integration (add function ODE::update())
 - Load/save parameters in XML-format
 - Add assembly test
 - Add simple StiffnessMatrix, MassMatrix, and LoadVector
 - Change dK --> dx
 - Change dx() --> ddx()
 - Add support for GiD file format
 - Add performance tests for multi-adaptivity (both stiff and non-stiff)
 - First version of Newton for the multi-adaptive solver
 - Test for Newton for the multi-adaptive solver
0.4.9
 - Add multi-adaptive solver for the bistable equation
 - Add BiCGSTAB solver (thsv)
 - Fix bug in SOR (thsv)
 - Improved visual program for OpenDX
 - Fix OpenDX file format for scalar functions
 - Allow access to samples of multi-adaptive solution
 - New patch from thsv for gcc 3.4.0 and 3.5.0
 - Make progress step a parameter
 - New function ODE::sparse(const Matrix& A)
 - Access nodes, cells, edges, faces by id
 - New function Matrix::lump()
0.4.8
 - Add support for systems (jansson and bengzon)
 - Add new module wave
 - Add new module wave-vector
 - Add new module elasticity
 - Add new module elasticity-stationary
 - Multi-adaptive updates
 - Fix compilation error in LogStream
 - Fix local Newton iteration for higher order elements
 - Init matrix to given type
 - Add output of cG(q) and dG(q) weights in matrix format
 - Fix numbering of frames from plotslab script
 - Add png output for plotslab script
 - Add script for running stiff test problems, plot solutions
 - Fix bug in MeshInit (node neighbors of node)
 - Modify output of sysinfo()
 - Compile with -Wall -Werror -pedantic -ansi -std=c++98 (thsv)
0.4.7
 - Make all stiff test problems work
 - Display status report also when using step()
 - Improve adaptive damping for stiff problems (remove spikes)
 - Modify Octave/Matlab format for solution data (speed improvement)
 - Adaptive sampling of solution (optional)
 - Restructure stiff test problems
 - Check if value of right-hand side is valid
 - Modify divergence test in AdaptiveIterationLevel1
0.4.6
 - Save vectors and matrices from Matlab/Octave (foufas)
 - Rename writexml.m to xmlmesh.m
 - Inlining of important functions
 - Optimize evaluation of elements
 - Optimize Lagrange polynomials
 - Optimize sparsity: use stl containers
 - Optimize choice of discrete residual for multi-adaptive solver
 - Don't save solution in benchmark proble
 - Improve computation of divergence factor for underdamped systems
 - Don't check residual on first slab for fixed time step
 - Decrease largest (default) time step to 0.1
 - Add missing <cmath> in TimeStepper
 - Move real into dolfin namespace
0.4.5
 - Rename function.h to enable compilation under Cygwin
 - Add new benchmark problem for multi-adaptive solver
 - Bug fix for ParticleSystem
 - Initialization of first time step
 - Improve time step regulation (threshold)
 - Improve stabilization
 - Improve TimeStepper interface (Ko Project)
 - Use iterators instead of recursively calling TimeSlab::update()
 - Clean up ODESolver
 - Add iterators for elements in time slabs and element groups
 - Add -f to creation of symbolic links
0.4.4
 - Add support for 3D graphics in Octave using Open Inventor (jj)
0.4.3
 - Stabilization of multi-adaptive solver (experimental)
 - Improved non-support for curses (--disable-curses)
 - New class MechanicalSystem for simulating mechanical systems
 - Save debug info from primal and dual (plotslab.m)
 - Fix bug in progress bar
 - Add missing include file in Components.h (kakr)
 - New function dolfin_end(const char* msg, ...)
 - Move numerical differentiation to RHS
 - New class Event for limited display of messages
 - Fix bug in LogStream (large numbers in floating point format)
 - Specify individual time steps for different components
 - Compile without warnings
 - Add -Werror to option enable-debug
 - Specify individual methods for different components
 - Fix bug in dGqMethods
 - Fix bug (delete old block) in ElementData
 - Add parameters for method and order
 - New test problem reaction
 - New class FixedPointIteration
 - Fix bug in grid refinement
0.4.2
 - Fix bug in computation of residual (divide by k)
 - Add automatic generation and solution of the dual problem
 - Automatic selection of file names for primal and dual
 - Fix bug in progress bar (TerminalLogger)
 - Many updates of multi-adaptive solver
 - Add class ODEFunction
 - Update function class hierarchies
 - Move functions to a separate directory
 - Store multi-adaptive solution binary on disk with cache
0.4.1
 - First version of multi-adaptive solver working
 - Clean up file formats
 - Start changing from int to unsigned int where necessary
 - Fix bool->int when using stdard in Parameter
 - Add NewArray and NewList (will replace Array and List)
0.4.0
 - Initiation of the FEniCS project
 - Change syntax of mesh files: grid -> mesh
 - Create symbolic links instead of copying files
 - Tanganyika -> ODE
 - Add Heat module
 - Grid -> Mesh
 - Move forms and mappings to separate libraries
 - Fix missing include of DirectSolver.h
0.3.12
 - Adaptive grid refinement (!)
 - Add User Manual
 - Add function dolfin_log() to turn logging on/off
 - Change from pointers to references for Node, Cell, Edge, Face
 - Update writexml.m
 - Add new grid files and rename old grid files
0.3.11
 - Add configure option --disable-curses
 - Grid refinement updates
 - Make OpenDX file format work for grids (output)
 - Add volume() and diameter() in cell
 - New classes TriGridRefinement and TetGridRefinement
 - Add iterators for faces and edges on a boundary
 - New class GridHierarchy
0.3.10
 - Use new boundary structure in Galerkin
 - Make dolfin_start() and dolfin_end() work
 - Make dolfin_assert() raise segmentation fault for plain text mode
 - Add configure option --enable-debug
 - Use autoreconf instead of scripts/preconfigure
 - Rename configure.in -> configure.ac
 - New class FaceIterator
 - New class Face
 - Move computation of boundary from GridInit to BoundaryInit
 - New class BoundaryData
 - New class BoundaryInit
 - New class Boundary
 - Make InitGrid compute edges
 - Add test program for generic matrix in src/demo/la
 - Clean up Grid classes
 - Add new class GridRefinementData
 - Move data from Cell to GenericCell
 - Make GMRES work with user defined matrix, only mult() needed
 - GMRES now uses only one function to compute residual()
 - Change Matrix structure (a modified envelope/letter)
 - Update script checkerror.m for Poisson
 - Add function dolfin_info_aptr()
 - Add cast to element pointer for iterators
 - Clean up and improve the Tensor class
 - New class: List
 - Name change: List -> Table
 - Name change: ShortList -> Array
 - Make functions in GridRefinement static
 - Make functions in GridInit static
 - Fix bug in GridInit (eriksv)
 - Add output to OpenDX format for 3D grids
 - Clean up ShortList class
 - Clean up List class
 - New class ODE, Equation replaced by PDE
 - Add Lorenz test problem
 - Add new problem type for ODEs
 - Add new module ode
 - Work on multi-adaptive ODE solver (lots of new stuff)
 - Work on grid refinement
 - Write all macros in LoggerMacros in one line
 - Add transpose functions to Matrix (Erik)
0.3.9
 - Update Krylov solver (Erik, Johan)
 - Add new LU factorization and LU solve (Niklas)
 - Add benchmark test in src/demo/bench
 - Add silent logger
0.3.8
 - Make sure dolfin-config is regenerated every time
 - Add demo program for cG(q) and dG(q)
 - Add dG(q) precalc of nodal points and weights
 - Add cG(q) precalc of nodal points and weights
 - Fix a bug in configure.in (AC_INIT with README)
 - Add Lagrange polynomials
 - Add multiplication with transpose
 - Add scalar products with rows and columns
 - Add A[i][j] index operator for quick access to dense matrix
0.3.7
 - Add new Matlab-like syntax like A(i,all) = x or A(3,all) = A(4,all)
 - Add dolfin_assert() macro enabled if debug is defined
 - Redesign of Matrix/DenseMatrix/SparseMatrix to use Matrix as common interface
 - Include missing cmath in Legendre.cpp and GaussianQuadrature.cpp
0.3.6
 - Add output functionality in DenseMatrix
 - Add high precision solver to DirectSolver
 - Clean up error messages in Matrix
 - Make solvers directly accessible through Matrix and DenseMatrix
 - Add quadrature (Gauss, Radau, and Lobatto) from Tanganyika
 - Start merge with Tanganyika
 - Add support for automatic documentation using doxygen
 - Update configure scripts
 - Add greeting at end of compilation
0.3.5
 - Define version number only in the file configure.in
 - Fix compilation problem (missing depcomp)
0.3.4
 - Fix bugs in some of the ElementFunction operators
 - Make convection-diffusion solver work again
 - Fix bug in integration, move multiplication with the determinant
 - Fix memory leaks in ElementFunction
 - Add parameter to choose output format
 - Make OctaveFile and MatlabFile subclasses of MFile
 - Add classes ScalarExpressionFunction and VectorExpressionFunction
 - Make progress bars work cleaner
 - Get ctrl-c in curses logger
 - Remove <Problem>Settings-classes and use dolfin_parameter()
 - Redesign settings to match the structure of the log system
 - Add vector functions: Function::Vector
 - Add vector element functions: ElementFunction::Vector
0.3.3
 - Increased functionality of curses-based interface
 - Add progress bars to log system
0.3.2
 - More work on grid refinement
 - Add new curses based log system
0.3.1
 - Makefile updates: make install should now work properly
 - KrylovSolver updates
 - Preparation for grid refinement
 - Matrix and Vector updates
0.3.0
 - Make poisson work again, other modules still not working
 - Add output format for octave
 - Fix code to compile with g++-3.2 -Wall -Werror
 - New operators for Matrix
 - New and faster GMRES solver (speedup factor 4)
 - Changed name from SparseMatrix to Matrix
 - Remove old unused code
 - Add subdirectory math containing mathematical functions
 - Better access for A(i,j) += to improve speed in assembling
 - Add benchmark for linear algebra
 - New definition of finite element
 - Add algebra for function spaces
 - Convert grids in data/grids to xml.gz
 - Add iterators for Nodes and Cells
 - Change from .hh to .h
 - Add operators to Vector class (foufas)
 - Add dependence on libxml2
 - Change from .C to .cpp to make Jim happy.
 - Change input/output functionality to streams
 - Change to new data structure for Grid
 - Change to object-oriented API at top level
 - Add use of C++ namespaces
 - Complete and major restructuring of the code
 - Fix compilation error in src/config
 - Fix name of keyword for convection-diffusion
0.2.11-1
 - Fix compilation error (`source`) on Solaris
0.2.11
 - Automate build process to simplify addition of new modules
 - Fix bug in matlab_write_field() (walter)
 - Fix bug in SparseMatrix::GetCopy() (foufas)
0.2.10-1
 - Fix compilation errors on RedHat (thsv)
0.2.10
 - Fix compilation of problems to use correct compiler
 - Change default test problems to the ones in the report
 - Improve memory management using mpatrol for tracking allocations
 - Change bool to int for va_arg, seems to be a problem with gcc > 3.0
 - Improve input / output support: GiD, Matlab, OpenDX
0.2.8
 - Navier-Stokes starting to work again
 - Add Navier-Stokes 2d
 - Bug fixes
0.2.7
 - Add support for 2D problems
 - Add module convection-diffusion
 - Add local/global fields in equation/problem
 - Bug fixes
 - Navier-Stokes updates (still broken)
0.2.6 [2002-02-19]
 - Navier-Stokes updates (still broken)
 - Output to matlab format
0.2.5
 - Add variational formulation with overloaded operators for systems
 - ShapeFunction/LocalField/FiniteElement according to Scott & Brenner
0.2.4
 - Add boundary conditions
 - Poisson seems to work ok
0.2.3
 - Add GMRES solver
 - Add CG solver
 - Add direct solver
 - Add Poisson solver
 - Big changes to the organisation of the source tree
 - Add kwdist.sh script
 - Bug fixes
0.2.2:
 - Remove curses temporarily
0.2.1:
 - Remove all PETSc stuff. Finally!
 - Gauss-Seidel cannot handle the pressure equation
0.2.0:
 - First GPL release
 - Remove all of Klas Samuelssons proprietary grid code
 - Adaptivity and refinement broken, include in next release<|MERGE_RESOLUTION|>--- conflicted
+++ resolved
@@ -1,16 +1,16 @@
-<<<<<<< HEAD
-- Remove PETScPreconditioner::set_near_nullspace and add PETScMatrix::set_near_nullspace
-=======
+- Remove PETScPreconditioner::set_near_nullspace and add
+	PETScMatrix::set_near_nullspace
 - Build system updates for VTK 7.0
->>>>>>> 576d7e7e
-- Remove XDMF from File interface. XDMF is XML based, and has many possibilities for
-	file access, which are not accessible through the limited File interface and
-	"<<" ">>" operators. Instead of File, use XDMFFile, and use XDMFFile.read() and
-	XDMFFile.write() for I/O. Demos and tests have been updated to show usage.
-        XDMF now also supports ASCII I/O in serial, useful for compatibility with users
-	who do not have the HDF5 library available.
-- Require polynomial degree or finite element for Expressions in the Python
-	interface (fixes Issue #355, https://bitbucket.org/fenics-project/dolfin/issues/355)
+- Remove XDMF from File interface. XDMF is XML based, and has many
+	possibilities for file access, which are not accessible through
+	the limited File interface and "<<" ">>" operators. Instead of
+	File, use XDMFFile, and use XDMFFile.read() and XDMFFile.write()
+	for I/O. Demos and tests have been updated to show usage.  XDMF
+	now also supports ASCII I/O in serial, useful for compatibility
+	with users who do not have the HDF5 library available.
+- Require polynomial degree or finite element for Expressions in
+	the Python interface (fixes Issue #355,
+	https://bitbucket.org/fenics-project/dolfin/issues/355)
 - Switch to Google Test framwork for C++ unit tests
 - Fix bug when reading domain data from mesh file for a ghosted mesh
 - Remove reference versions of constructors for many classes that
