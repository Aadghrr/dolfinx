#!/usr/bin/env py.test

"""Unit tests for multimesh volume computation"""

# Copyright (C) 2016 Anders Logg
#
# This file is part of DOLFIN.
#
# DOLFIN is free software: you can redistribute it and/or modify
# it under the terms of the GNU Lesser General Public License as published by
# the Free Software Foundation, either version 3 of the License, or
# (at your option) any later version.
#
# DOLFIN is distributed in the hope that it will be useful,
# but WITHOUT ANY WARRANTY; without even the implied warranty of
# MERCHANTABILITY or FITNESS FOR A PARTICULAR PURPOSE. See the
# GNU Lesser General Public License for more details.
#
# You should have received a copy of the GNU Lesser General Public License
# along with DOLFIN. If not, see <http://www.gnu.org/licenses/>.
#
# Modified by August Johansson 2016
#
# First added:  2016-11-02
# Last changed: 2016-11-14

from __future__ import print_function
import pytest

from dolfin import *
from dolfin_utils.test import skip_in_parallel

def compute_area_using_quadrature(multimesh):
    total_area = 0
    for part in range(multimesh.num_parts()):
        part_area = 0

        for cut_cell in multimesh.collision_map_cut_cells(part):
            local_qr = multimesh.quadrature_rule_interface_cut_cell(part, cut_cell)
            for weight in local_qr[1]:
                part_area += weight

        total_area += part_area
    return total_area


def create_multimesh_with_meshes_on_diagonal(width, offset, Nx):

    # Mesh width (must be less than 1)
    assert width < 1

    # Mesh placement (must be less than the width)
    assert offset < width

    # Background mesh
    mesh_0 = UnitSquareMesh(Nx, Nx)

    # Create multimesh
    multimesh = MultiMesh()
    multimesh.add(mesh_0)

    # Now we have num_parts = 1
    num_parts = multimesh.num_parts()

    while num_parts*offset + width < 1:
        a = num_parts*offset
        b = a + width
        mesh_top = RectangleMesh(Point(a,a), Point(b,b), Nx, Nx)
        multimesh.add(mesh_top)
        num_parts = multimesh.num_parts()

    multimesh.build()

    area = compute_area_using_quadrature(multimesh)
    exact_area = 0 if multimesh.num_parts() == 1 else 4*width + (multimesh.num_parts()-2)*(2*width + 2*offset)
    error = abs(area - exact_area)
    relative_error = error / exact_area
    tol = max(DOLFIN_EPS_LARGE, multimesh.num_parts()*multimesh.part(0).num_cells()*DOLFIN_EPS)

    n_qr = 0
    for cut_cell in multimesh.collision_map_cut_cells(0):
        local_qr = multimesh.quadrature_rule_interface_cut_cell(0, cut_cell)
        n_qr += len(local_qr[1])

    n_weight_per_cell = float(n_qr) / len(multimesh.collision_map_cut_cells(0))

    print("")
    print("weights ", n_qr)
    print("cells ", len(multimesh.collision_map_cut_cells(0)))
    print("weights per cell ", n_weight_per_cell)
    print("test tol " , n_weight_per_cell*DOLFIN_EPS)
    print("width = {}, offset = {}, Nx = {}, num_parts = {}".format(width, offset, Nx, multimesh.num_parts()))
    print("error", error)
    print("relative error", relative_error)
    print("tol", tol)
    return relative_error < tol

@skip_in_parallel
<<<<<<< HEAD
def test_meshes_on_diagonal():
    "Place meshes on the diagonal inside a background mesh and check the interface area"

    # for Nx in range(1, 50):
    #     for width_factor in range(1, 100):
    #         width = 3*width_factor/(100*DOLFIN_PI)
    #         for offset_factor in range(1, 100):
    #             offset = offset_factor*DOLFIN_PI / (100*3.2)
    #             if (offset < width):
    #                 assert(create_multimesh_with_meshes_on_diagonal(width, offset, Nx))

    width = DOLFIN_PI / 5
    offset = 0.1111
    Nx = 1
    assert(create_multimesh_with_meshes_on_diagonal(width, offset, Nx))

    # width = 1/DOLFIN_PI #0.18888
    # offset = DOLFIN_PI/100 #1e-10
    # for Nx in range(1, 50):
    #     assert(create_multimesh_with_meshes_on_diagonal(width, offset, Nx))

@skip_in_parallel
def test_meshes_with_boundary_edge_overlap_2D():
    # start with boundary of mesh 1 overlapping edges of mesg 0
    mesh0 = UnitSquareMesh(4,4)
    mesh1 = UnitSquareMesh(1,1)

    mesh1_coords = mesh1.coordinates()
    mesh1_coords *= 0.5
    mesh1.translate(Point(0.25, 0.25))

    multimesh = MultiMesh()
    multimesh.add(mesh0)
    multimesh.add(mesh1)
    multimesh.build()

    exact_area = 2.0

    area = compute_area_using_quadrature(multimesh)
    assert  abs(area - exact_area) < DOLFIN_EPS_LARGE

    # next translate mesh 1 such that only the horizontal part of the boundary overlaps
    mesh1.translate(Point(0.1, 0.0))
    multimesh.build()
    area = compute_area_using_quadrature(multimesh)
    assert  abs(area - exact_area) < DOLFIN_EPS_LARGE

    # next translate mesh 1 such that no boundaries overlap with edges
    mesh1.translate(Point(0.0, 0.1))
    multimesh.build()
    area = compute_area_using_quadrature(multimesh)
    assert  abs(area - exact_area) < DOLFIN_EPS_LARGE
=======
def test_meshes_with_boundary_edge_overlap_2D():
    # start with boundary of mesh 1 overlapping edges of mesg 0
    mesh0 = UnitSquareMesh(4,4)
    mesh1 = UnitSquareMesh(1,1)

    mesh1_coords = mesh1.coordinates()
    mesh1_coords *= 0.5
    mesh1.translate(Point(0.25, 0.25))

    multimesh = MultiMesh()
    multimesh.add(mesh0)
    multimesh.add(mesh1)
    multimesh.build()

    exact_area = 2.0

    area = compute_area_using_quadrature(multimesh)
    assert  abs(area - exact_area) < DOLFIN_EPS_LARGE

    # next translate mesh 1 such that only the horizontal part of the boundary overlaps
    mesh1.translate(Point(0.1, 0.0))
    multimesh.build()
    area = compute_area_using_quadrature(multimesh)
    assert  abs(area - exact_area) < DOLFIN_EPS_LARGE

    # next translate mesh 1 such that no boundaries overlap with edges 
    mesh1.translate(Point(0.0, 0.1))
    multimesh.build()
    area = compute_area_using_quadrature(multimesh)
    assert  abs(area - exact_area) < DOLFIN_EPS_LARGE



# FIXME: Temporary testing
if __name__ == "__main__":
    test_meshes_on_diagonal()
    test_meshes_with_boundary_edge_overlap_2D()
>>>>>>> a11b1f44
<|MERGE_RESOLUTION|>--- conflicted
+++ resolved
@@ -43,7 +43,6 @@
         total_area += part_area
     return total_area
 
-
 def create_multimesh_with_meshes_on_diagonal(width, offset, Nx):
 
     # Mesh width (must be less than 1)
@@ -77,18 +76,7 @@
     relative_error = error / exact_area
     tol = max(DOLFIN_EPS_LARGE, multimesh.num_parts()*multimesh.part(0).num_cells()*DOLFIN_EPS)
 
-    n_qr = 0
-    for cut_cell in multimesh.collision_map_cut_cells(0):
-        local_qr = multimesh.quadrature_rule_interface_cut_cell(0, cut_cell)
-        n_qr += len(local_qr[1])
-
-    n_weight_per_cell = float(n_qr) / len(multimesh.collision_map_cut_cells(0))
-
     print("")
-    print("weights ", n_qr)
-    print("cells ", len(multimesh.collision_map_cut_cells(0)))
-    print("weights per cell ", n_weight_per_cell)
-    print("test tol " , n_weight_per_cell*DOLFIN_EPS)
     print("width = {}, offset = {}, Nx = {}, num_parts = {}".format(width, offset, Nx, multimesh.num_parts()))
     print("error", error)
     print("relative error", relative_error)
@@ -96,7 +84,6 @@
     return relative_error < tol
 
 @skip_in_parallel
-<<<<<<< HEAD
 def test_meshes_on_diagonal():
     "Place meshes on the diagonal inside a background mesh and check the interface area"
 
@@ -136,38 +123,7 @@
     exact_area = 2.0
 
     area = compute_area_using_quadrature(multimesh)
-    assert  abs(area - exact_area) < DOLFIN_EPS_LARGE
-
-    # next translate mesh 1 such that only the horizontal part of the boundary overlaps
-    mesh1.translate(Point(0.1, 0.0))
-    multimesh.build()
-    area = compute_area_using_quadrature(multimesh)
-    assert  abs(area - exact_area) < DOLFIN_EPS_LARGE
-
-    # next translate mesh 1 such that no boundaries overlap with edges
-    mesh1.translate(Point(0.0, 0.1))
-    multimesh.build()
-    area = compute_area_using_quadrature(multimesh)
-    assert  abs(area - exact_area) < DOLFIN_EPS_LARGE
-=======
-def test_meshes_with_boundary_edge_overlap_2D():
-    # start with boundary of mesh 1 overlapping edges of mesg 0
-    mesh0 = UnitSquareMesh(4,4)
-    mesh1 = UnitSquareMesh(1,1)
-
-    mesh1_coords = mesh1.coordinates()
-    mesh1_coords *= 0.5
-    mesh1.translate(Point(0.25, 0.25))
-
-    multimesh = MultiMesh()
-    multimesh.add(mesh0)
-    multimesh.add(mesh1)
-    multimesh.build()
-
-    exact_area = 2.0
-
-    area = compute_area_using_quadrature(multimesh)
-    assert  abs(area - exact_area) < DOLFIN_EPS_LARGE
+    assert abs(area - exact_area) < DOLFIN_EPS_LARGE
 
     # next translate mesh 1 such that only the horizontal part of the boundary overlaps
     mesh1.translate(Point(0.1, 0.0))
@@ -180,11 +136,3 @@
     multimesh.build()
     area = compute_area_using_quadrature(multimesh)
     assert  abs(area - exact_area) < DOLFIN_EPS_LARGE
-
-
-
-# FIXME: Temporary testing
-if __name__ == "__main__":
-    test_meshes_on_diagonal()
-    test_meshes_with_boundary_edge_overlap_2D()
->>>>>>> a11b1f44
