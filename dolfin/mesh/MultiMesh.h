--- conflicted
+++ resolved
@@ -16,19 +16,13 @@
 // along with DOLFIN. If not, see <http://www.gnu.org/licenses/>.
 //
 // First added:  2014-03-03
-<<<<<<< HEAD
-// Last changed: 2014-04-07
-=======
 // Last changed: 2014-04-02
->>>>>>> a67935ca
 
 #ifndef __MULTI_MESH_H
 #define __MULTI_MESH_H
 
 #include <vector>
 #include <map>
-
-
 
 namespace dolfin
 {
@@ -150,16 +144,11 @@
     const std::map<unsigned int, std::pair<std::vector<double>, std::vector<double> > > &
     quadrature_rule_cut_cells(std::size_t part) const;
 
-<<<<<<< HEAD
     /// Return quadrature rule for a given cut cells on the given part
-=======
-    /// Return quadrature rules for the cut cells' overlap
->>>>>>> a67935ca
-    ///
-    /// *Arguments*
-    ///     part (std::size_t)
-    ///         The part number
-<<<<<<< HEAD
+    ///
+    /// *Arguments*
+    ///     part (std::size_t)
+    ///         The part number
     ///     cell (unsigned int)
     ///         The cell index
     ///
@@ -175,14 +164,19 @@
     /// previous more general function accessible from Python.
     std::pair<std::vector<double>, std::vector<double> >
     quadrature_rule_cut_cell(std::size_t part, unsigned int cell_index) const;
-=======
+
+    /// Return quadrature rules for the cut cells' overlap
+    ///
+    /// *Arguments*
+    ///     part (std::size_t)
+    ///         The part number
     ///
     /// *Returns*
     ///     std::map<unsigned int, std::pair<std::vector<double>, std::vector<double> > >
     ///         A map from cell indices of cut cells to a quadrature
     ///         rules. Each quadrature rule is represented as a pair
-    ///         of an array of quadrature weights and a corresponding
-    ///         flattened array of quadrature points.
+    ///         of an array of quadrature points and a corresponding
+    ///         flattened array of quadrature weights.
     const std::map<unsigned int, std::pair<std::vector<double>, std::vector<double> > > &
     quadrature_rule_cut_cells_overlap(std::size_t part) const;
 
@@ -196,11 +190,10 @@
     ///     std::map<unsigned int, std::pair<std::vector<double>, std::vector<double> > >
     ///         A map from cell indices of cut cells to a quadrature
     ///         rules. Each quadrature rule is represented as a pair
-    ///         of an array of quadrature weights and a corresponding
-    ///         flattened array of quadrature points.
+    ///         of an array of quadrature points and a corresponding
+    ///         flattened array of quadrature weights.
     const std::map<unsigned int, std::pair<std::vector<double>, std::vector<double> > > &
     quadrature_rule_cut_cells_interface(std::size_t part) const;
->>>>>>> a67935ca
 
     /// Add mesh (shared pointer version)
     ///
@@ -221,7 +214,6 @@
 
     /// Clear multimesh
     void clear();
-
 
   private:
 
