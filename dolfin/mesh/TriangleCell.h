--- conflicted
+++ resolved
@@ -111,25 +111,6 @@
 
     // Find local index of edge i according to ordering convention
     std::size_t find_edge(std::size_t i, const Cell& cell) const;
-<<<<<<< HEAD
-
-    // Compute signed area of triangle abc
-    double signed_area(const Point& a, const Point& b, const Point c) const
-    { return (a.x() - c.x())*(b.y() - c.y()) - (a.y() - c.y())*(b.x() - c.x()); }
-
-    // Check whether edges ab and cd collide
-    bool collides(const Point& a, const Point& b,
-                  const Point& c, const Point& d) const;
-
-    // Compute collision (intersection point) between edges ab and cd.
-    // This function assumes that the two edges collide and solve for
-    // the intersection point between the extended line segments. An
-    // error is thrown if the edges are parallel.
-    Point edge_collision(const Point& a, const Point& b,
-                         const Point& c, const Point& d) const;
-
-=======
->>>>>>> 99a58434
   };
 
 }
