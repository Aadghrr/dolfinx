// Copyright (C) 2005-2007 Garth N. Wells.
// Licensed under the GNU LGPL Version 2.1.
//
// Modified by Anders Logg 2005-2006.
// Modified by Kristian Oelgaard 2006.
// Modified by Niclas Jansson 2008.
// Modified by Martin Alnes 2008.
//
// First added:  2005-07-05
// Last changed: 2008-12-15

#include <sstream>
#include <fstream>
#include <dolfin/fem/FiniteElement.h>
#include <dolfin/mesh/Mesh.h>
#include <dolfin/mesh/MeshFunction.h>
#include <dolfin/mesh/Vertex.h>
#include <dolfin/mesh/Cell.h>
#include <dolfin/function/Function.h>
#include <dolfin/function/FunctionSpace.h>
#include <dolfin/la/Vector.h>
#include "PVTKFile.h"


using namespace dolfin;

//----------------------------------------------------------------------------
PVTKFile::PVTKFile(const std::string filename) : GenericFile(filename)
{
  type = "VTK";
}
//----------------------------------------------------------------------------
PVTKFile::~PVTKFile()
{
  // Do nothing
}
//----------------------------------------------------------------------------
void PVTKFile::operator<<(const Mesh& mesh)
{
  // Update vtu file name and clear file
  vtuNameUpdate(counter);

  // Only the root updates the pvd file
  if(MPI::process_number() == 0) {    

    // Update pvtu file name and clear file
    pvtuNameUpdate(counter);

    // Write pvd file
    pvdFileWrite(counter);
    
    // Write pvtu file
    pvtuFileWrite();
  }

  // Write headers
  VTKHeaderOpen(mesh);

  // Write mesh
  MeshWrite(mesh);
  
  // Close headers
  VTKHeaderClose();

  // Increase the number of times we have saved the mesh
  counter++;

  message(1, "Saved mesh %s (%s) to file %s in VTK format.",
          mesh.name().c_str(), mesh.label().c_str(), filename.c_str());
}
//----------------------------------------------------------------------------
void PVTKFile::operator<<(const MeshFunction<int>& meshfunction)
{
  MeshFunctionWrite(meshfunction);
}
//----------------------------------------------------------------------------
void PVTKFile::operator<<(const MeshFunction<unsigned int>& meshfunction)
{
  MeshFunctionWrite(meshfunction);
}
//----------------------------------------------------------------------------
void PVTKFile::operator<<(const MeshFunction<double>& meshfunction)
{
  MeshFunctionWrite(meshfunction);
}
//----------------------------------------------------------------------------
void PVTKFile::operator<<(const Function& u)
{
  // Update vtu file name and clear file
  vtuNameUpdate(counter);

  // Write pvd file

  // Only the root updates the pvd file
  if(MPI::process_number() == 0) {
    
    // Update pvtu file name and clear file
    pvtuNameUpdate(counter);

    // Write pvd file
    pvdFileWrite(counter);

    // Write pvtu file
    pvtuFileWrite_func(u);
  }
    
  // FIXME: need to fix const-ness
  Mesh& mesh = const_cast<Mesh&>(u.function_space().mesh()); 

  // Write headers
  VTKHeaderOpen(mesh);
  
  // Write Mesh
  MeshWrite(mesh);
  
  // Write results
  ResultsWrite(u);
  
  // Close headers
  VTKHeaderClose();
  
  // Increase the number of times we have saved the function
  counter++;
  
  cout << "Saved function " << u.name() << " (" << u.label()
       << ") to file " << filename << " in VTK format." << endl;

}
//----------------------------------------------------------------------------
void PVTKFile::MeshWrite(const Mesh& mesh) const
{
  // Open file
  FILE* fp = fopen(vtu_filename.c_str(), "a");

  // Write vertex positions
  fprintf(fp, "<Points>  \n");
  fprintf(fp, "<DataArray  type=\"Float64\"  NumberOfComponents=\"3\"  format=\"ascii\">  \n");
  for (VertexIterator v(mesh); !v.end(); ++v)
  {
    Point p = v->point();
    fprintf(fp," %f %f %f \n", p.x(), p.y(), p.z());
  }
  fprintf(fp, "</DataArray>  \n");
  fprintf(fp, "</Points>  \n");
  
  // Write cell connectivity
  fprintf(fp, "<Cells>  \n");
  fprintf(fp, "<DataArray  type=\"Int32\"  Name=\"connectivity\"  format=\"ascii\">  \n");
  for (CellIterator c(mesh); !c.end(); ++c)
  {
    for (VertexIterator v(*c); !v.end(); ++v)
      fprintf(fp," %8u ",v->index());
    fprintf(fp," \n");
  }  
  fprintf(fp, "</DataArray> \n");

  // Write offset into connectivity array for the end of each cell
  fprintf(fp, "<DataArray  type=\"Int32\"  Name=\"offsets\"  format=\"ascii\">  \n");
  for (uint offsets = 1; offsets <= mesh.numCells(); offsets++)
  {
    if (mesh.type().cellType() == CellType::tetrahedron )
      fprintf(fp, " %8u \n",  offsets*4);
    if (mesh.type().cellType() == CellType::triangle )
      fprintf(fp, " %8u \n", offsets*3);
    if (mesh.type().cellType() == CellType::interval )
      fprintf(fp, " %8u \n",  offsets*2);
  }
  fprintf(fp, "</DataArray> \n");
  
  //Write cell type
  fprintf(fp, "<DataArray  type=\"UInt8\"  Name=\"types\"  format=\"ascii\">  \n");
  for (uint types = 1; types <= mesh.numCells(); types++)
  {
    if (mesh.type().cellType() == CellType::tetrahedron )
      fprintf(fp, " 10 \n");
    if (mesh.type().cellType() == CellType::triangle )
      fprintf(fp, " 5 \n");
    if (mesh.type().cellType() == CellType::interval )
      fprintf(fp, " 3 \n");
  }
  fprintf(fp, "</DataArray> \n");
  fprintf(fp, "</Cells> \n"); 
  
  // Close file
  fclose(fp);
}
//----------------------------------------------------------------------------
void PVTKFile::ResultsWrite(const Function& u) const
{
  // For brevity
  const FunctionSpace & V = u.function_space();
  const Mesh& mesh(V.mesh());
  const FiniteElement& element(V.element());

  // Get rank of Function
  const uint rank = element.value_rank();
  if(rank > 2)
    error("Only scalar, vector and tensor functions can be saved in VTK format.");

  // Get number of components
  uint dim = 1;
  for (uint i = 0; i < rank; i++)
    dim *= element.value_dimension(i);

  // FIXME: Cell based data.
  
  // Allocate memory for function values at vertices
  const uint size = mesh.numVertices()*dim;
  double* values = new double[size];

  // Get function values at vertices
  u.interpolate(values);

  // Open file
  std::ofstream fp(vtu_filename.c_str(), std::ios_base::app);
  
  // Write function data at mesh vertices
  if (rank == 0)
  {
    fp << "<PointData  Scalars=\"U\"> " << std::endl;
    fp << "<DataArray  type=\"Float64\"  Name=\"U\"  format=\"ascii\"> " << std::endl;
  }
  else if (rank == 1)
  {
    if(!(dim == 2 || dim == 3))
      error("don't know what to do with vector function with dim other than 2 or 3.");
    fp << "<PointData  Vectors=\"U\"> " << std::endl;
    fp << "<DataArray  type=\"Float64\"  Name=\"U\"  NumberOfComponents=\"3\" format=\"ascii\"> " << std::endl;
  }
  else if (rank == 2)
  {
    if(!(dim == 4 || dim == 9))
      error("Don't know what to do with tensor function with dim other than 4 or 9.");
    fp << "<PointData  Tensors=\"U\"> " << std::endl;
    fp << "<DataArray  type=\"Float64\"  Name=\"U\"  NumberOfComponents=\"9\" format=\"ascii\">    " << std::endl;  
  }

  std::ostringstream ss;
  ss << std::scientific;
  for (VertexIterator vertex(mesh); !vertex.end(); ++vertex)
  {
    ss.str("");

    if(rank == 1 && dim == 2)
    {
      // Append 0.0 to 2D vectors to make them 3D
      for(uint i=0; i<dim; i++)
        ss << " " << values[vertex->index() + i*mesh.numCells()];
      ss << " " << 0.0;
    }
    else if(rank == 2 && dim == 4)
    {
      // Pad with 0.0 to 2D tensors to make them 3D
      for(uint i=0; i<dim; i++)
      {
        ss << " " << values[vertex->index() + (2*i+0)*mesh.numCells()];
        ss << " " << values[vertex->index() + (2*i+1)*mesh.numCells()];
        ss << " " << 0.0;
      }
      ss << " " << 0.0;
      ss << " " << 0.0;
      ss << " " << 0.0;
    }
    else
    {
      // Write all components
      for(uint i=0; i<dim; i++)
        ss << " " << values[vertex->index() + i*mesh.numCells()];
    }
    ss << std::endl;

<<<<<<< HEAD
    fprintf(fp, "%s", s.c_str());
=======
    fp << ss.str();
>>>>>>> 31d1cf7c
  }	 
  fp << "</DataArray> " << std::endl;
  fp << "</PointData> " << std::endl;

  delete [] values;
}
//----------------------------------------------------------------------------
void PVTKFile::pvdFileWrite(uint num)
{
  std::fstream pvdFile;

  if( num == 0)
  {
    // Open pvd file
    pvdFile.open(filename.c_str(), std::ios::out|std::ios::trunc);
    // Write header    
    pvdFile << "<?xml version=\"1.0\"?> " << std::endl;
    pvdFile << "<VTKFile type=\"Collection\" version=\"0.1\" > " << std::endl;
    pvdFile << "<Collection> " << std::endl;
  } 
  else
  {
    // Open pvd file
    pvdFile.open(filename.c_str(),  std::ios::out|std::ios::in);
    pvdFile.seekp(mark);
  
  }
  // Remove directory path from name for pvd file
  std::string fname;
  fname.assign(pvtu_filename, filename.find_last_of("/") + 1, pvtu_filename.size()); 
  
  // Data file name 
  pvdFile << "<DataSet timestep=\"" << num << "\" part=\"0\"" << " file=\"" <<  fname <<  "\"/>" << std::endl; 
  mark = pvdFile.tellp();
  
  // Close headers
  pvdFile << "</Collection> " << std::endl;
  pvdFile << "</VTKFile> " << std::endl;
  
  // Close file
  pvdFile.close();  

}
//----------------------------------------------------------------------------
void PVTKFile::pvtuFileWrite()
{
  std::fstream pvtuFile;

  
  // Open pvtu file
  pvtuFile.open(pvtu_filename.c_str(), std::ios::out|std::ios::trunc);
  // Write header
  pvtuFile << "<?xml version=\"1.0\"?> " << std::endl;
  pvtuFile << "<VTKFile type=\"PUnstructuredGrid\" version=\"0.1\">" << std::endl;
  pvtuFile << "<PUnstructuredGrid GhostLevel=\"0\">" << std::endl;
  
  pvtuFile << "<PCellData>" << std::endl;
  pvtuFile << "<PDataArray  type=\"Int32\"  Name=\"connectivity\"  format=\"ascii\"/>" << std::endl;
  pvtuFile << "<PDataArray  type=\"Int32\"  Name=\"offsets\"  format=\"ascii\"/>" << std::endl;
  pvtuFile << "<PDataArray  type=\"UInt8\"  Name=\"types\"  format=\"ascii\"/>"  << std::endl;
  pvtuFile<<"</PCellData>" << std::endl;
  
  pvtuFile << "<PPoints>" <<std::endl;
  pvtuFile << "<PDataArray  type=\"Float64\"  NumberOfComponents=\"3\"  format=\"ascii\"/>" << std::endl;
  pvtuFile << "</PPoints>" << std::endl;

  // Remove rank from vtu filename ( <rank>.vtu)
  std::string fname;
  fname.assign(vtu_filename, filename.find_last_of("/") + 1, vtu_filename.size() - 5 ); 
  for(uint i=0; i< MPI::num_processes(); i++)
    pvtuFile << "<Piece Source=\"" << fname << i << ".vtu\"/>" << std::endl; 
    
  pvtuFile << "</PUnstructuredGrid>" << std::endl;
  pvtuFile << "</VTKFile>" << std::endl;
  pvtuFile.close();
    
}//----------------------------------------------------------------------------
void PVTKFile::pvtuFileWrite_func(const Function& u)
{
  std::fstream pvtuFile;

  // Open pvtu file
  pvtuFile.open(pvtu_filename.c_str(), std::ios::out|std::ios::trunc);
  // Write header
  pvtuFile << "<?xml version=\"1.0\"?> " << std::endl;
  pvtuFile << "<VTKFile type=\"PUnstructuredGrid\" version=\"0.1\">" << std::endl;
  pvtuFile << "<PUnstructuredGrid GhostLevel=\"0\">" << std::endl;
  
  if(u.function_space().element().value_rank() == 0) {
    pvtuFile << "<PPointData Scalars=\"U\">" << std::endl;    
    pvtuFile << "<PDataArray  type=\"Float64\"  Name=\"U\"  format=\"ascii\"/>" << std::endl;
  }
  else {
    pvtuFile << "<PPointData Vectors=\"U\">" << std::endl;    
    pvtuFile << "<PDataArray  type=\"Float64\"  Name=\"U\"  NumberOfComponents=\"3\" format=\"ascii\"/>" << std::endl;
    }
  
  pvtuFile << "</PPointData>" << std::endl;


  pvtuFile << "<PCellData>" << std::endl;
  pvtuFile << "<PDataArray  type=\"Int32\"  Name=\"connectivity\"  format=\"ascii\"/>" << std::endl;
  pvtuFile << "<PDataArray  type=\"Int32\"  Name=\"offsets\"  format=\"ascii\"/>" << std::endl;
  pvtuFile << "<PDataArray  type=\"UInt8\"  Name=\"types\"  format=\"ascii\"/>"  << std::endl;
  pvtuFile<<"</PCellData>" << std::endl;
  
  pvtuFile << "<PPoints>" <<std::endl;
  pvtuFile << "<PDataArray  type=\"Float64\"  NumberOfComponents=\"3\"  format=\"ascii\"/>" << std::endl;
  pvtuFile << "</PPoints>" << std::endl;

  std::string fname;
  // Remove rank from vtu filename ( <rank>.vtu)
  fname.assign(vtu_filename, filename.find_last_of("/") + 1, vtu_filename.size() - 5 ); 
  for(uint i=0; i< MPI::num_processes(); i++)
    pvtuFile << "<Piece Source=\"" << fname << i << ".vtu\"/>" << std::endl; 
  
  
  pvtuFile << "</PUnstructuredGrid>" << std::endl;
  pvtuFile << "</VTKFile>" << std::endl;
  pvtuFile.close();
    
}
//----------------------------------------------------------------------------
void PVTKFile::VTKHeaderOpen(const Mesh& mesh) const
{
  // Open file
  FILE *fp = fopen(vtu_filename.c_str(), "a");
  
  // Write headers
  fprintf(fp, "<VTKFile type=\"UnstructuredGrid\"  version=\"0.1\"   >\n");
  fprintf(fp, "<UnstructuredGrid>  \n");
  fprintf(fp, "<Piece  NumberOfPoints=\" %8u\"  NumberOfCells=\" %8u\">  \n",
	  mesh.numVertices(), mesh.numCells());
  
  // Close file
  fclose(fp);
}
//----------------------------------------------------------------------------
void PVTKFile::VTKHeaderClose() const
{
  // Open file
  FILE *fp = fopen(vtu_filename.c_str(), "a");
  
  // Close headers
  fprintf(fp, "</Piece> \n </UnstructuredGrid> \n </VTKFile>"); 	
  
  // Close file
  fclose(fp);
}
//----------------------------------------------------------------------------
void PVTKFile::vtuNameUpdate(const int counter) 
{
  std::string filestart, extension;
  std::ostringstream fileid, newfilename;
  
  fileid.fill('0');
  fileid.width(6);
  
  filestart.assign(filename, 0, filename.find("."));
  extension.assign(filename, filename.find("."), filename.size());
  
  fileid << counter;
   newfilename << filestart << fileid.str() << "_" << MPI::process_number() <<".vtu";
  vtu_filename = newfilename.str();
  
  // Make sure file is empty
  FILE* fp = fopen(vtu_filename.c_str(), "w");
  fclose(fp);
}
//----------------------------------------------------------------------------
void PVTKFile::pvtuNameUpdate(const int counter)
{
  std::string filestart, extension;
  std::ostringstream fileid, newfilename;
  
  fileid.fill('0');
  fileid.width(6);
  
  filestart.assign(filename, 0, filename.find("."));
  extension.assign(filename, filename.find("."), filename.size());
  
  fileid << counter;
  newfilename << filestart << fileid.str() << ".pvtu";
  
  pvtu_filename = newfilename.str();
  
  // Make sure file is empty
  FILE* fp = fopen(pvtu_filename.c_str(), "w");
  fclose(fp);
}
//----------------------------------------------------------------------------
template<class T>
void PVTKFile::MeshFunctionWrite(T& meshfunction) 
{
  // Update vtu file name and clear file
  vtuNameUpdate(counter);

  // Write pvd file
  if(MPI::process_number() == 0) 
    pvdFileWrite(counter);

  const Mesh& mesh = meshfunction.mesh(); 

  if( meshfunction.dim() != mesh.topology().dim() )
    error("VTK output of mesh functions is implemenetd for cell-based functions only.");    

  // Write headers
  VTKHeaderOpen(mesh);

  // Write mesh
  MeshWrite(mesh);
  
  // Open file
  std::ofstream fp(vtu_filename.c_str(), std::ios_base::app);

  fp << "<CellData  Scalars=\"U\">" << std::endl;
  fp << "<DataArray  type=\"Float64\"  Name=\"U\"  format=\"ascii\">" << std::endl;
  for (CellIterator cell(mesh); !cell.end(); ++cell)
    fp << meshfunction.get( cell->index() )  << std::endl;
  fp << "</DataArray>" << std::endl;
  fp << "</CellData>" << std::endl;
  
  // Close file
  fp.close();

  // Close headers
  VTKHeaderClose();

  // Increase the number of times we have saved the mesh function
  counter++;

  cout << "saved mesh function " << counter << " times." << endl;

  cout << "Saved mesh function " << mesh.name() << " (" << mesh.label()
       << ") to file " << filename << " in VTK format." << endl;
}    
//-----------------------------------------------------------------------------
<|MERGE_RESOLUTION|>--- conflicted
+++ resolved
@@ -269,11 +269,7 @@
     }
     ss << std::endl;
 
-<<<<<<< HEAD
-    fprintf(fp, "%s", s.c_str());
-=======
     fp << ss.str();
->>>>>>> 31d1cf7c
   }	 
   fp << "</DataArray> " << std::endl;
   fp << "</PointData> " << std::endl;
