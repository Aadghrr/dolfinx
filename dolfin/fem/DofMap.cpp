--- conflicted
+++ resolved
@@ -31,11 +31,6 @@
 #include <dolfin/common/types.h>
 #include <dolfin/la/GenericVector.h>
 #include <dolfin/log/LogStream.h>
-<<<<<<< HEAD
-#include <dolfin/mesh/BoundaryMesh.h>
-#include <dolfin/mesh/DistributedMeshTools.h>
-=======
->>>>>>> 0a18c384
 #include <dolfin/mesh/Restriction.h>
 #include "DofMapBuilder.h"
 #include "UFCCell.h"
@@ -319,123 +314,8 @@
   }
 }
 //-----------------------------------------------------------------------------
-<<<<<<< HEAD
-void DofMap::build_common(const Mesh& dolfin_mesh)
-{
-  // FIXME: Parts of this might be consolidated with the code in
-  // DofMapBuilder. It's not clear which parts should happen here and
-  // which parts should happen inside DofMapBuilder.
-
-  // Check for dimensional consistency between the dofmap and mesh
-  check_dimensional_consistency(*_ufc_dofmap, dolfin_mesh);
-
-  // Check that mesh has been ordered
-  if (!dolfin_mesh.ordered())
-  {
-     dolfin_error("DofMap.cpp",
-                  "create mapping of degrees of freedom",
-                  "Mesh is not ordered according to the UFC numbering convention. "
-                  "Consider calling mesh.order()");
-  }
-
-  // Generate and number all mesh entities
-  const std::size_t D = dolfin_mesh.topology().dim();
-  for (std::size_t d = 1; d <= D; ++d)
-  {
-    if (_ufc_dofmap->needs_mesh_entities(d) || (_distributed && d == (D - 1)))
-    {
-      dolfin_mesh.init(d);
-      if (_distributed)
-        DistributedMeshTools::number_entities(dolfin_mesh, d);
-    }
-  }
-
-  // Create the UFC mesh
-  const UFCMesh ufc_mesh(dolfin_mesh);
-
-  // Initialize the UFC dofmap
-  init_ufc_dofmap(*_ufc_dofmap, ufc_mesh, dolfin_mesh);
-
-  // Build dof map
-  const bool reorder = dolfin::parameters["reorder_dofs_serial"];
-  DofMapBuilder::build(*this, dolfin_mesh, ufc_mesh, _restriction,
-                       reorder, _distributed);
-}
-//-----------------------------------------------------------------------------
-ufc::dofmap* DofMap::extract_ufc_sub_dofmap(const ufc::dofmap& ufc_dofmap,
-                                            std::size_t& offset,
-                                            const std::vector<std::size_t>& component,
-                                            const ufc::mesh ufc_mesh,
-                                            const Mesh& dolfin_mesh)
-{
-  // Check if there are any sub systems
-  if (ufc_dofmap.num_sub_dofmaps() == 0)
-  {
-    dolfin_error("DofMap.cpp",
-                 "extract subsystem of degree of freedom mapping",
-                 "There are no subsystems");
-  }
-
-  // Check that a sub system has been specified
-  if (component.empty())
-  {
-    dolfin_error("DofMap.cpp",
-                 "extract subsystem of degree of freedom mapping",
-                 "No system was specified");
-  }
-
-  // Check the number of available sub systems
-  if (component[0] >= ufc_dofmap.num_sub_dofmaps())
-  {
-    dolfin_error("DofMap.cpp",
-                 "extract subsystem of degree of freedom mapping",
-                 "Requested subsystem (%d) out of range [0, %d)",
-                 component[0], ufc_dofmap.num_sub_dofmaps());
-  }
-
-  // Add to offset if necessary
-  for (std::size_t i = 0; i < component[0]; i++)
-  {
-    // Extract sub dofmap
-    boost::scoped_ptr<ufc::dofmap> ufc_tmp_dofmap(ufc_dofmap.create_sub_dofmap(i));
-    dolfin_assert(ufc_tmp_dofmap);
-
-    // Initialise
-    init_ufc_dofmap(*ufc_tmp_dofmap, ufc_mesh, dolfin_mesh);
-
-    // Get offset
-    offset += ufc_tmp_dofmap->global_dimension();
-  }
-
-  // Create UFC sub-system
-  ufc::dofmap* sub_dofmap = ufc_dofmap.create_sub_dofmap(component[0]);
-  dolfin_assert(sub_dofmap);
-
-  // Return sub-system if sub-sub-system should not be extracted, otherwise
-  // recursively extract the sub sub system
-  if (component.size() == 1)
-    return sub_dofmap;
-  else
-  {
-    std::vector<std::size_t> sub_component;
-    for (std::size_t i = 1; i < component.size(); ++i)
-      sub_component.push_back(component[i]);
-
-    ufc::dofmap* sub_sub_dofmap = extract_ufc_sub_dofmap(*sub_dofmap, offset,
-                                                     sub_component, ufc_mesh,
-                                                     dolfin_mesh);
-    delete sub_dofmap;
-    return sub_sub_dofmap;
-  }
-}
-//-----------------------------------------------------------------------------
-void DofMap::init_ufc_dofmap(ufc::dofmap& dofmap,
-                             const ufc::mesh ufc_mesh,
-                             const Mesh& dolfin_mesh)
-=======
 void DofMap::check_provided_entities(const ufc::dofmap& dofmap,
                                      const Mesh& mesh)
->>>>>>> 0a18c384
 {
   // Check that we have all mesh entities
   for (std::size_t d = 0; d <= mesh.topology().dim(); ++d)
