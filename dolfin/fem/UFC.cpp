// Copyright (C) 2007-2015 Anders Logg
//
// This file is part of DOLFIN (https://www.fenicsproject.org)
//
// SPDX-License-Identifier:    LGPL-3.0-or-later

#include "UFC.h"
#include "FiniteElement.h"
#include "Form.h"
#include "GenericDofMap.h"
#include <dolfin/common/types.h>
#include <dolfin/function/FunctionSpace.h>
#include <dolfin/function/GenericFunction.h>

using namespace dolfin;

//-----------------------------------------------------------------------------
UFC::UFC(const Form& a) : coefficients(a.coefficients()), dolfin_form(a)
{
  dolfin_assert(a.ufc_form());
<<<<<<< HEAD

=======
  init(a);
}
//-----------------------------------------------------------------------------
UFC::UFC(const UFC& ufc)
    : coefficients(ufc.dolfin_form.coefficients()), dolfin_form(ufc.dolfin_form)
{
  this->init(ufc.dolfin_form);
}
//-----------------------------------------------------------------------------
UFC::~UFC()
{
  // Do nothing
}
//-----------------------------------------------------------------------------
void UFC::init(const Form& a)
{
>>>>>>> 9382af1e
  // Get function spaces for arguments
  std::vector<std::shared_ptr<const FunctionSpace>> V = a.function_spaces();

  const ufc::form& form = *a.ufc_form();

  //
  // Initialise temporary space for element tensors
  //

<<<<<<< HEAD
  // Create exterior facet integrals
  default_exterior_facet_integral
      = std::shared_ptr<ufc::exterior_facet_integral>(
          form.create_default_exterior_facet_integral());
  for (std::size_t i = 0; i < form.max_exterior_facet_subdomain_id(); i++)
    exterior_facet_integrals.push_back(
        std::shared_ptr<ufc::exterior_facet_integral>(
            form.create_exterior_facet_integral(i)));

  // Create interior facet integrals
  default_interior_facet_integral
      = std::shared_ptr<ufc::interior_facet_integral>(
          form.create_default_interior_facet_integral());
  for (std::size_t i = 0; i < form.max_interior_facet_subdomain_id(); i++)
    interior_facet_integrals.push_back(
        std::shared_ptr<ufc::interior_facet_integral>(
            form.create_interior_facet_integral(i)));

  // Create point integrals
  default_vertex_integral = std::shared_ptr<ufc::vertex_integral>(
      this->form.create_default_vertex_integral());
  for (std::size_t i = 0; i < this->form.max_vertex_subdomain_id(); i++)
    vertex_integrals.push_back(std::shared_ptr<ufc::vertex_integral>(
        this->form.create_vertex_integral(i)));
=======
  // FIXME: make Assembler responsible for this
>>>>>>> 9382af1e

  // Get maximum local dimensions
  std::vector<std::size_t> max_element_dofs;
  std::vector<std::size_t> max_macro_element_dofs;
  std::size_t num_entries = 1;
  std::size_t num_macro_entries = 1;
  for (std::size_t i = 0; i < form.rank(); i++)
  {
    dolfin_assert(V[i]->dofmap());
    num_entries *= V[i]->dofmap()->max_element_dofs();
    num_macro_entries *= 2 * V[i]->dofmap()->max_element_dofs();
  }
  A.resize(num_entries);
  macro_A.resize(num_macro_entries);

  //
  // Initialize storage for coefficient values
  //

  std::size_t num_coeffs = form.num_coefficients();

  // Create finite elements for coefficients
  for (std::size_t i = 0; i < num_coeffs; i++)
  {
    std::shared_ptr<ufc::finite_element> element(
        form.create_finite_element(form.rank() + i));
    coefficient_elements.push_back(FiniteElement(element));
  }

  // Calculate size and offsets for coefficient values
  std::vector<std::size_t> n = {0};
  for (std::size_t i = 0; i < num_coeffs; ++i)
    n.push_back(n.back() + coefficient_elements[i].space_dimension());
  _w.resize(n.back());
  _macro_w.resize(2 * n.back());

  w_pointer.resize(num_coeffs);
  macro_w_pointer.resize(num_coeffs);
  for (std::size_t i = 0; i < num_coeffs; ++i)
  {
    w_pointer[i] = _w.data() + n[i];
    macro_w_pointer[i] = _macro_w.data() + 2 * n[i];
  }
}
//-----------------------------------------------------------------------------
void UFC::update(
    const Cell& c,
    Eigen::Ref<const Eigen::Matrix<double, Eigen::Dynamic, Eigen::Dynamic,
                                   Eigen::RowMajor>>
        coordinate_dofs,
    const ufc::cell& ufc_cell, const std::vector<bool>& enabled_coefficients)
{
  // Restrict coefficients to facet
  for (std::size_t i = 0; i < coefficients.size(); ++i)
  {
    if (!enabled_coefficients[i])
      continue;
    dolfin_assert(coefficients[i]);
    coefficients[i]->restrict(_w[i].data(), coefficient_elements[i], c,
                              coordinate_dofs.data(), ufc_cell);
  }
}
//-----------------------------------------------------------------------------
void UFC::update(const Cell& c, const std::vector<double>& coordinate_dofs,
                 const ufc::cell& ufc_cell,
                 const std::vector<bool>& enabled_coefficients)
{
  // Restrict coefficients to facet
  for (std::size_t i = 0; i < coefficients.size(); ++i)
  {
    if (!enabled_coefficients[i])
      continue;
    dolfin_assert(coefficients[i]);
    coefficients[i]->restrict(w_pointer[i], coefficient_elements[i], c,
                              coordinate_dofs.data(), ufc_cell);
  }
}
//-----------------------------------------------------------------------------
void UFC::update(const Cell& c0, const std::vector<double>& coordinate_dofs0,
                 const ufc::cell& ufc_cell0, const Cell& c1,
                 const std::vector<double>& coordinate_dofs1,
                 const ufc::cell& ufc_cell1,
                 const std::vector<bool>& enabled_coefficients)
{
  // Restrict coefficients to facet
  for (std::size_t i = 0; i < coefficients.size(); ++i)
  {
    if (!enabled_coefficients[i])
      continue;
    dolfin_assert(coefficients[i]);
    const std::size_t offset = coefficient_elements[i].space_dimension();
    coefficients[i]->restrict(macro_w_pointer[i], coefficient_elements[i], c0,
                              coordinate_dofs0.data(), ufc_cell0);
    coefficients[i]->restrict(macro_w_pointer[i] + offset,
                              coefficient_elements[i], c1,
                              coordinate_dofs1.data(), ufc_cell1);
  }
}
//-----------------------------------------------------------------------------<|MERGE_RESOLUTION|>--- conflicted
+++ resolved
@@ -18,9 +18,6 @@
 UFC::UFC(const Form& a) : coefficients(a.coefficients()), dolfin_form(a)
 {
   dolfin_assert(a.ufc_form());
-<<<<<<< HEAD
-
-=======
   init(a);
 }
 //-----------------------------------------------------------------------------
@@ -37,7 +34,6 @@
 //-----------------------------------------------------------------------------
 void UFC::init(const Form& a)
 {
->>>>>>> 9382af1e
   // Get function spaces for arguments
   std::vector<std::shared_ptr<const FunctionSpace>> V = a.function_spaces();
 
@@ -47,34 +43,7 @@
   // Initialise temporary space for element tensors
   //
 
-<<<<<<< HEAD
-  // Create exterior facet integrals
-  default_exterior_facet_integral
-      = std::shared_ptr<ufc::exterior_facet_integral>(
-          form.create_default_exterior_facet_integral());
-  for (std::size_t i = 0; i < form.max_exterior_facet_subdomain_id(); i++)
-    exterior_facet_integrals.push_back(
-        std::shared_ptr<ufc::exterior_facet_integral>(
-            form.create_exterior_facet_integral(i)));
-
-  // Create interior facet integrals
-  default_interior_facet_integral
-      = std::shared_ptr<ufc::interior_facet_integral>(
-          form.create_default_interior_facet_integral());
-  for (std::size_t i = 0; i < form.max_interior_facet_subdomain_id(); i++)
-    interior_facet_integrals.push_back(
-        std::shared_ptr<ufc::interior_facet_integral>(
-            form.create_interior_facet_integral(i)));
-
-  // Create point integrals
-  default_vertex_integral = std::shared_ptr<ufc::vertex_integral>(
-      this->form.create_default_vertex_integral());
-  for (std::size_t i = 0; i < this->form.max_vertex_subdomain_id(); i++)
-    vertex_integrals.push_back(std::shared_ptr<ufc::vertex_integral>(
-        this->form.create_vertex_integral(i)));
-=======
   // FIXME: make Assembler responsible for this
->>>>>>> 9382af1e
 
   // Get maximum local dimensions
   std::vector<std::size_t> max_element_dofs;
@@ -120,12 +89,12 @@
   }
 }
 //-----------------------------------------------------------------------------
-void UFC::update(
-    const Cell& c,
-    Eigen::Ref<const Eigen::Matrix<double, Eigen::Dynamic, Eigen::Dynamic,
-                                   Eigen::RowMajor>>
-        coordinate_dofs,
-    const ufc::cell& ufc_cell, const std::vector<bool>& enabled_coefficients)
+void UFC::update(const Cell& c,
+ Eigen::Ref<const Eigen::Matrix<double, Eigen::Dynamic, Eigen::Dynamic,
+                 Eigen::RowMajor>>
+                 coordinate_dofs,
+                 const ufc::cell& ufc_cell,
+                 const std::vector<bool>& enabled_coefficients)
 {
   // Restrict coefficients to facet
   for (std::size_t i = 0; i < coefficients.size(); ++i)
@@ -133,7 +102,7 @@
     if (!enabled_coefficients[i])
       continue;
     dolfin_assert(coefficients[i]);
-    coefficients[i]->restrict(_w[i].data(), coefficient_elements[i], c,
+    coefficients[i]->restrict(w_pointer[i], coefficient_elements[i], c,
                               coordinate_dofs.data(), ufc_cell);
   }
 }
