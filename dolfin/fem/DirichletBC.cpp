--- conflicted
+++ resolved
@@ -309,24 +309,15 @@
   std::vector<double> b_vals;
   std::vector<DolfinIndex> b_rows;
 
-<<<<<<< HEAD
-  for (uint row = rows.first; row < rows.second; row++)
-=======
   for (std::size_t row = rows.first; row < rows.second; row++)
->>>>>>> 6f495827
   {
     // If diag_val is nonzero, the matrix is a diagonal block (nrows==ncols),
     // and we can set the whole BC row
     if (diag_val != 0.0 && is_bc_dof[row])
     {
       A.getrow(row, cols, vals);
-<<<<<<< HEAD
-      for (uint j = 0; j <cols.size(); j++)
-        vals[j] = (cols[j] == row) * diag_val;
-=======
       for (std::size_t j = 0; j < cols.size(); j++)
         vals[j] = (cols[j] == row)*diag_val;
->>>>>>> 6f495827
       A.setrow(row, cols, vals);
       A.apply("insert");
       b.setitem(row, bc_dof_val[row]*diag_val);
@@ -334,13 +325,8 @@
     else // Otherwise, we scan the row for BC columns
     {
       A.getrow(row, cols, vals);
-<<<<<<< HEAD
-      bool row_changed=false;
-      for (uint j = 0; j < cols.size(); j++)
-=======
       bool row_changed = false;
       for (std::size_t j = 0; j < cols.size(); j++)
->>>>>>> 6f495827
       {
         const std::size_t col = cols[j];
 
@@ -695,8 +681,8 @@
     // Get cell to which facet belongs. If mesh is restricted, make
     // sure we pick the right cell in case there are two.
     dolfin_assert(facet->num_entities(D) > 0);
-    const uint* cell_indices = facet->entities(D);
-    uint cell_index = 0;
+    const std::size_t* cell_indices = facet->entities(D);
+    std::size_t cell_index = 0;
     if (restriction && facet->num_entities(D) > 1)
     {
       if (restriction->contains(D, cell_indices[0]))
@@ -717,10 +703,10 @@
     const Cell cell(mesh, cell_index);
 
     // Get local index of facet with respect to the cell
-    const uint facet_number = cell.index(*facet);
+    const size_t facet_number = cell.index(*facet);
 
     // Copy data
-    facets.push_back(std::pair<std::size_t, uint>(cell.index(), facet_number));
+    facets.push_back(std::pair<std::size_t, std::size_t>(cell.index(), facet_number));
   }
 }
 //-----------------------------------------------------------------------------
@@ -817,12 +803,7 @@
     g->restrict(&data.w[0], *_function_space->element(), cell, ufc_cell);
 
     // Tabulate dofs on cell
-<<<<<<< HEAD
-    const std::vector<uint>& cell_dofs = dofmap.cell_dofs(cell.index());
-    dolfin_assert(cell_dofs.size() > 0);
-=======
     const std::vector<DolfinIndex>& cell_dofs = dofmap.cell_dofs(cell.index());
->>>>>>> 6f495827
 
     // Tabulate which dofs are on the facet
     dofmap.tabulate_facet_dofs(&data.facet_dofs[0], facet_number);
