--- conflicted
+++ resolved
@@ -15,12 +15,9 @@
 // You should have received a copy of the GNU Lesser General Public License
 // along with DOLFIN. If not, see <http://www.gnu.org/licenses/>.
 //
-// Modified by Niclas Jansson 2009.
-// Modified by Garth N. Wells 2010.
-// Modified by Joachim B Haga, 2012.
-// Modified by Mikael Mortensen, 2012.
 // Modified by Niclas Jansson 2009
 // Modified by Garth N. Wells 2010-2012
+// Modified by Mikael Mortensen, 2012.
 // Modified by Joachim B Haga, 2012
 //
 // First added:  2008-08-12
@@ -28,11 +25,11 @@
 
 #include <ufc.h>
 #include <boost/random.hpp>
+#include <boost/unordered_map.hpp>
 #include <boost/serialization/map.hpp>
 #include <dolfin/common/tuple_serialization.h>
 
 #include <dolfin/common/Timer.h>
-#include <dolfin/common/constants.h>
 #include <dolfin/graph/BoostGraphOrdering.h>
 #include <dolfin/graph/GraphBuilder.h>
 #include <dolfin/graph/SCOTCH.h>
@@ -68,16 +65,22 @@
   // Temporary holder until UFC supporte 64-bit integers
   std::vector<unsigned int> tmp_dofs;
 
-<<<<<<< HEAD
+  // Map used to renumber dofs for restricted meshes
+  map restricted_dofs;
+
   // Build dofmap from ufc::dofmap
   dolfin::UFCCell ufc_cell(dolfin_mesh);
   for (dolfin::CellIterator cell(dolfin_mesh); !cell.end(); ++cell)
   {
+    // Skip cells not included in restriction
+    if (restriction && !restriction->contains(*cell))
+      continue;
+
     // Update UFC cell
     ufc_cell.update(*cell);
 
     // Get standard local dimension
-    const uint local_dim = dofmap._ufc_dofmap->local_dimension(ufc_cell);
+    const unsigned int local_dim = dofmap._ufc_dofmap->local_dimension(ufc_cell);
 
     // Get container for cell dofs
     std::vector<DolfinIndex>& cell_dofs = dofmap._dofmap[cell->index()];
@@ -89,23 +92,43 @@
     dofmap._ufc_dofmap->tabulate_dofs(&tmp_dofs[0],
                                       ufc_mesh, ufc_cell);
     std::copy(tmp_dofs.begin(), tmp_dofs.end(), cell_dofs.begin());
-  }
-  
+
+    // Renumber dofs if mesh is restricted
+    if (restriction)
+    {
+      for (std::size_t i = 0; i < cell_dofs.size(); i++)
+      {
+        map_iterator it = restricted_dofs.find(cell_dofs[i]);
+        if (it == restricted_dofs.end())
+        {
+          const std::size_t dof = restricted_dofs.size();
+          restricted_dofs[cell_dofs[i]] = dof;
+          cell_dofs[i] = dof;
+        }
+        else
+          cell_dofs[i] = it->second;
+      }
+    }
+  }
+
   // Set global dimension
-  dofmap._global_dimension = dofmap._ufc_dofmap->global_dimension();
+  if (restriction)
+    dofmap._global_dimension = restricted_dofs.size();
+  else
+    dofmap._global_dimension = dofmap._ufc_dofmap->global_dimension();
 
   // Build (re-order) dofmap when running in parallel
   if (distributed)
   {
     // Build set of global dofs
     set global_dofs = compute_global_dofs(dofmap, dolfin_mesh);
-    
+
     // Periodic modification of the UFC-numbered dofmap. 
     // Computes slave-master map and eliminates slaves from dofmap. 
     // Computes processes that share master dofs. Recomputes _global_dimension
     if (dolfin_mesh.is_periodic())
       periodic_modification(dofmap, dolfin_mesh, global_dofs);
-    
+
     // Build distributed dof map
     build_distributed(dofmap, global_dofs, dolfin_mesh);
   }
@@ -114,9 +137,9 @@
     set global_dofs;
     if (dolfin_mesh.is_periodic())
       periodic_modification(dofmap, dolfin_mesh, global_dofs);
-
+  
     if (reorder)
-    {      
+    {
       // Build graph
       Graph graph(dofmap.global_dimension());
       for (CellIterator cell(dolfin_mesh); !cell.end(); ++cell)
@@ -146,127 +169,6 @@
     }
     dofmap._ownership_range = std::make_pair(0, dofmap.global_dimension());
   }
-  
-}
-//-----------------------------------------------------------------------------
-void DofMapBuilder::build(DofMap& dofmap,
-                          const Mesh& dolfin_mesh,
-                          const UFCMesh& ufc_mesh,
-                          const Restriction& restriction,
-                          bool reorder,
-                          bool distributed)
-{
-  info("Building restricted dofmap.");
-
-  // Start timer for dofmap initialization
-  Timer t0("Init dofmap");
-
-  // Note: We store a local dof map for each cell but for cells not
-  // included in the restriction, the local size will be zero.
-
-  // Create space for dof map
-  dofmap._dofmap.resize(dolfin_mesh.num_cells());
-  dofmap._off_process_owner.clear();
-  dolfin_assert(dofmap._ufc_dofmap);
-
-  // Use a map to renumber dofs on restricted mesh
-=======
-  // Map used to renumber dofs for restricted meshes
->>>>>>> 43e25b11
-  map restricted_dofs;
-
-  // Build dofmap from ufc::dofmap
-  dolfin::UFCCell ufc_cell(dolfin_mesh);
-  for (dolfin::CellIterator cell(dolfin_mesh); !cell.end(); ++cell)
-  {
-    // Skip cells not included in restriction
-    if (restriction && !restriction->contains(*cell))
-      continue;
-
-    // Update UFC cell
-    ufc_cell.update(*cell);
-
-    // Get standard local dimension
-    const unsigned int local_dim = dofmap._ufc_dofmap->local_dimension(ufc_cell);
-
-    // Get container for cell dofs
-    std::vector<DolfinIndex>& cell_dofs = dofmap._dofmap[cell->index()];
-    cell_dofs.resize(local_dim);
-    tmp_dofs.resize(local_dim);
-
-    // Tabulate standard UFC dof map
-    // Temporary fix until UFC supporte 64-bit integers
-    dofmap._ufc_dofmap->tabulate_dofs(&tmp_dofs[0],
-                                      ufc_mesh, ufc_cell);
-    std::copy(tmp_dofs.begin(), tmp_dofs.end(), cell_dofs.begin());
-
-    // Renumber dofs if mesh is restricted
-    if (restriction)
-    {
-      for (std::size_t i = 0; i < cell_dofs.size(); i++)
-      {
-        map_iterator it = restricted_dofs.find(cell_dofs[i]);
-        if (it == restricted_dofs.end())
-        {
-          const std::size_t dof = restricted_dofs.size();
-          restricted_dofs[cell_dofs[i]] = dof;
-          cell_dofs[i] = dof;
-        }
-        else
-          cell_dofs[i] = it->second;
-      }
-    }
-  }
-
-  // Set global dimension
-  if (restriction)
-    dofmap._global_dimension = restricted_dofs.size();
-  else
-    dofmap._global_dimension = dofmap._ufc_dofmap->global_dimension();
-
-  // Build (re-order) dofmap when running in parallel
-  if (distributed)
-  {
-    // Build set of global dofs
-    const set global_dofs = compute_global_dofs(dofmap, dolfin_mesh);
-
-    // Build distributed dof map
-    build_distributed(dofmap, global_dofs, dolfin_mesh);
-  }
-  else
-  {
-    if (reorder)
-    {
-      // Build graph
-      Graph graph(dofmap.global_dimension());
-      for (CellIterator cell(dolfin_mesh); !cell.end(); ++cell)
-      {
-        const std::vector<DolfinIndex>& dofs0 = dofmap.cell_dofs(cell->index());
-        const std::vector<DolfinIndex>& dofs1 = dofmap.cell_dofs(cell->index());
-        std::vector<DolfinIndex>::const_iterator node;
-        for (node = dofs0.begin(); node != dofs0.end(); ++node)
-          graph[*node].insert(dofs1.begin(), dofs1.end());
-      }
-
-      // Reorder graph (reverse Cuthill-McKee)
-      const std::vector<std::size_t> dof_remap
-          = BoostGraphOrdering::compute_cuthill_mckee(graph, true);
-
-      // Reorder dof map
-      dolfin_assert(dofmap.ufc_map_to_dofmap.empty());
-      for (std::size_t i = 0; i < dofmap.global_dimension(); ++i)
-        dofmap.ufc_map_to_dofmap[i] = dof_remap[i];
-
-      // Re-number dofs for cell
-      std::vector<std::vector<DolfinIndex> >::iterator cell_map;
-      std::vector<DolfinIndex>::iterator dof;
-      for (cell_map = dofmap._dofmap.begin(); cell_map != dofmap._dofmap.end(); ++cell_map)
-        for (dof = cell_map->begin(); dof != cell_map->end(); ++dof)
-          *dof = dof_remap[*dof];
-    }
-    dofmap._ownership_range = std::make_pair(0, dofmap.global_dimension());
-  }
-  
 }
 //-----------------------------------------------------------------------------
 void DofMapBuilder::build_distributed(DofMap& dofmap,
@@ -448,11 +350,11 @@
         owned_dofs.insert(cell_dofs[i]);
     }
   }
-    
+
   // Check that sum of locally owned dofs is equal to global dimension
   const std::size_t _owned_dim = owned_dofs.size();
   dolfin_assert(MPI::sum(_owned_dim) == dofmap.global_dimension());
-  
+
   log(TRACE, "Finished determining dof ownership for parallel dof map");
 }
 //-----------------------------------------------------------------------------
@@ -708,7 +610,7 @@
   if (num_sub_dofmaps > 0)
   {
     // Call recursively for all sub_dofmaps
-    std::vector<uint> component(1);
+    std::vector<std::size_t> component(1);
     for (uint i=0; i<num_sub_dofmaps; i++)
     {
       component[0] = i;
