--- conflicted
+++ resolved
@@ -84,11 +84,7 @@
     colors[i] = _colors[i] - 1;
 
   // Count number of unique colors
-<<<<<<< HEAD
-  std::set<std::size_t> colors_set(colors.begin(), colors.end());
-=======
   const std::set<std::size_t> colors_set(colors.begin(), colors.end());
->>>>>>> 4bfccf62
 
   return colors_set.size();
 }
