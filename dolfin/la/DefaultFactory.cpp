--- conflicted
+++ resolved
@@ -18,11 +18,7 @@
 // Modified by Fredrik Valdmanis, 2011
 //
 // First added:  2008-05-17
-<<<<<<< HEAD
-// Last changed: 2011-09-29
-=======
 // Last changed: 2011-10-19
->>>>>>> 2864d7d0
 
 #include <dolfin/parameter/GlobalParameters.h>
 #include "uBLASFactory.h"
