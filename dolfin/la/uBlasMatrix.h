// Copyright (C) 2006-2007 Garth N. Wells
// Licensed under the GNU LGPL Version 2.1.
//
// Modified by Anders Logg 2006-2007.
// Modified by Ola Skavhaug 2007.
// Modified by Kent-Andre Mardal 2008.
//
// First added:  2006-07-05
// Last changed: 2008-03-21

#ifndef __UBLAS_MATRIX_H
#define __UBLAS_MATRIX_H

#include <sstream>
#include <iomanip>

#include <dolfin/log/dolfin_log.h>
#include <dolfin/common/Array.h>
#include <dolfin/common/Variable.h>
#include "GenericMatrix.h"
#include "GenericSparsityPattern.h"
#include "SparsityPattern.h"
#include "ublas.h"
#include "uBlasVector.h"
#include "uBlasLUSolver.h"
#include "LinearAlgebraFactory.h"

namespace dolfin
{

  /// This class represents a matrix (dense or sparse) of dimension M x N.
  /// It is a wrapper for a Boost uBLAS matrix of type Mat.
  ///
  /// The interface is intended to provide uniformity with respect to other
  /// matrix data types. For advanced usage, refer to the documentation for 
  /// uBLAS which can be found at 
  /// http://www.boost.org/libs/numeric/ublas/doc/index.htm.

  /// Developer note: specialised member functions must be inlined to avoid link errors.

  template< class Mat >
  class uBlasMatrix : public Variable, 
                      public GenericMatrix,
                      public Mat
  {
  public:
    
    /// Constructor
    uBlasMatrix();
    
    /// Constructor
    uBlasMatrix(uint M, uint N);

   /// Constructor from a uBlas matrix_expression
    template <class E>
    uBlasMatrix(const ublas::matrix_expression<E>& A) : Mat(A) {}

    /// Destructor
    ~uBlasMatrix();

    /// Assignment from a matrix_expression
    template <class E>
    uBlasMatrix<Mat>& operator=(const ublas::matrix_expression<E>& A)
    { 
      Mat::operator=(A); 
      return *this;
    } 

    /// Return number of rows (dim = 0) or columns (dim = 1) 
    uint size(uint dim) const;

    /// Set block of values
    void set(const real* block, uint m, const uint* rows, uint n, const uint* cols);

    /// Add block of values
    void add(const real* block, uint m, const uint* rows, uint n, const uint* cols);

    /// Get non-zero values of row i
    void getRow(uint i, int& ncols, Array<int>& columns, Array<real>& values) const;

    /// Get block of values
    void get(real* block, uint m, const uint* rows, uint n, const uint* cols) const;

    /// Lump matrix into vector m
    void lump(uBlasVector& m) const;

    /// Solve Ax = b out-of-place (A is not destroyed)
    void solve(uBlasVector& x, const uBlasVector& b) const;

    /// Compute inverse of matrix
    void invert();

    /// Apply changes to matrix 
    void apply();

    /// Set all entries to zero
    void zero();

    /// Set given rows to zero matrix
    void zero(uint m, const uint* rows);

    /// Set given rows to identity matrix
    void ident(uint m, const uint* rows);

    /// Compute product y = Ax
    void mult(const uBlasVector& x, uBlasVector& y) const;

    /// Compute product y = Ax
<<<<<<< HEAD
    virtual void prod(const GenericVector& x, GenericVector& y, bool transposed=false) const; 
=======
    virtual void mult(const GenericVector& x, GenericVector& y, bool transposed=false) const; 
>>>>>>> cfbe3ae1

    /// Compress matrix (eliminate all non-zeros from a sparse matrix) 
    void compress();

    /// Display matrix
    void disp(uint precision = 2) const;

    /// The below functions have specialisations for particular matrix types.
    /// In order to link correctly, they must be made inline functions.

    /// Initialize M x N matrix
    void init(uint M, uint N);

    /// Initialize a matrix from the sparsity pattern
    void init(const GenericSparsityPattern& sparsity_pattern);

    /// Create uninitialized matrix
    uBlasMatrix<Mat>* create() const;

    /// Create copy of matrix
    uBlasMatrix<Mat>* copy() const;

    LinearAlgebraFactory& factory() const;


    //friend LogStream& operator<< <Mat> (LogStream&, const uBlasMatrix<Mat>&);

  private:

  };


  //---------------------------------------------------------------------------
  // Implementation of uBlasMatrix
  //---------------------------------------------------------------------------
  template <class Mat> 
  uBlasMatrix<Mat>::uBlasMatrix()
  { 
    // Do nothing 
  }
  //---------------------------------------------------------------------------
  template <class Mat> 
  uBlasMatrix<Mat>::uBlasMatrix(uint M, uint N) : Mat(M,N)
  { 
    // Do nothing 
  }
  //---------------------------------------------------------------------------
  template <class Mat>
  uBlasMatrix<Mat>::~uBlasMatrix()
  { 
    // Do nothing 
  }
  //---------------------------------------------------------------------------
  template <class Mat>
  void uBlasMatrix< Mat >::init(uint M, uint N)
  {
    // Resize matrix
    if( size(0) != M || size(1) != N )
      this->resize(M, N, false);  

    // Clear matrix (detroys any structure)
    this->clear();
  }
  //---------------------------------------------------------------------------
  template <class Mat> 
  uBlasMatrix<Mat>* uBlasMatrix<Mat>::create() const
  {
    return new uBlasMatrix<Mat>();
  }
  //---------------------------------------------------------------------------
  template <class Mat>
  uBlasMatrix<Mat>* uBlasMatrix<Mat>::copy() const
  {
    return new uBlasMatrix<Mat>(*this);
  }
  //---------------------------------------------------------------------------
  template <class Mat> 
  uint uBlasMatrix<Mat>::size(uint dim) const
  {
    dolfin_assert( dim < 2 );
    return (dim == 0 ? this->size1() : this->size2());  
  }
  //---------------------------------------------------------------------------
  template < class Mat >  
  void uBlasMatrix< Mat >::getRow(uint i, int& ncols, Array<int>& columns, 
				  Array<real>& values) const
  {
    // Reference to matrix row (throw away const-ness and trust uBlas)
    ublas::matrix_row< uBlasMatrix<Mat> > row( *(const_cast< uBlasMatrix<Mat>* >(this)) , i);

    typename ublas::matrix_row< uBlasMatrix<Mat> >::const_iterator component;

    // Insert values into Arrays
    columns.clear();
    values.clear();
    for (component=row.begin(); component != row.end(); ++component) 
    {
      columns.push_back( component.index() );
      values.push_back( *component );
    }
    ncols = columns.size();
  }
  //-----------------------------------------------------------------------------
  template <class Mat>
  void uBlasMatrix<Mat>::set(const real* block,
                                    uint m, const uint* rows,
                                    uint n, const uint* cols)
  {
    for (uint i = 0; i < m; i++)
      for (uint j = 0; j < n; j++)
        (*this)(rows[i] , cols[j]) = block[i*n + j];
  }
  //---------------------------------------------------------------------------
  template <class Mat>  
  void uBlasMatrix<Mat>::add(const real* block,
                                    uint m, const uint* rows,
                                    uint n, const uint* cols)
  {
    for (uint i = 0; i < m; i++)
      for (uint j = 0; j < n; j++)
        (*this)(rows[i] , cols[j]) += block[i*n + j];
  }
  //---------------------------------------------------------------------------
  template <class Mat>
  void uBlasMatrix<Mat>::get(real* block,
                                    uint m, const uint* rows,
                                    uint n, const uint* cols) const
  {
    for(uint i = 0; i < m; ++i)
      for(uint j = 0; j < n; ++j)
        block[i*n + j] = (*this)(rows[i], cols[j]);
  }
  //---------------------------------------------------------------------------
  template <class Mat>  
  void uBlasMatrix<Mat>::lump(uBlasVector& m) const
  {
    const uint n = this->size(1);
    m.init( n );
    ublas::scalar_vector<double> one(n, 1.0);
    ublas::axpy_prod(*this, one, m, true);
  }
  //-----------------------------------------------------------------------------
  template <class Mat>  
  void uBlasMatrix<Mat>::solve(uBlasVector& x, const uBlasVector& b) const
  {    
    uBlasLUSolver solver;
    solver.solve(*this, x, b);
  }
  //-----------------------------------------------------------------------------
  template <class Mat>  
  void uBlasMatrix<Mat>::invert()
  {
    uBlasLUSolver solver;
    solver.invert(*this);
  }
//-----------------------------------------------------------------------------
  template <class Mat>
  void uBlasMatrix<Mat>::apply()
  {
    // Do nothing
  }
  //---------------------------------------------------------------------------
  template <class Mat>  
  void uBlasMatrix<Mat>::zero()
  {
    // Set all non-zero values to zero without detroying non-zero pattern
    // It might be faster to iterate throught entries?
    (*this) *= 0.0;
  }
  //-----------------------------------------------------------------------------
  template <class Mat>  
  void uBlasMatrix<Mat>::zero(uint m, const uint* rows) 
  {
    for(uint i = 0; i < m; ++i) {
      ublas::row(*this, rows[i]) *= 0.0;  
    }
  }
  //-----------------------------------------------------------------------------
  template <class Mat>  
  void uBlasMatrix<Mat>::ident(uint m, const uint* rows) 
  {
    const uint n = this->size(1);
    for(uint i = 0; i < m; ++i)
      ublas::row(*this, rows[i]) = ublas::unit_vector<double> (n, rows[i]);
  }
  //---------------------------------------------------------------------------
  template <class Mat>  
  void uBlasMatrix<Mat>::mult(const uBlasVector& x, uBlasVector& y) const
  {
    ublas::axpy_prod(*this, x, y, true);
  }
  //---------------------------------------------------------------------------
  template <class Mat>  
<<<<<<< HEAD
  void uBlasMatrix<Mat>::prod(const GenericVector& x_, GenericVector& y_, bool transposed) const
=======
  void uBlasMatrix<Mat>::mult(const GenericVector& x_, GenericVector& y_, bool transposed) const
>>>>>>> cfbe3ae1
  {
    const uBlasVector* x = dynamic_cast<const uBlasVector*>(&x_);  
    if (!x)  error("The first vector needs to be of type uBlasVector"); 

    uBlasVector* y = dynamic_cast<uBlasVector*>(&y_);  
    if (!y)  error("The second vector needs to be of type uBlasVector"); 

    if (transposed==true) error("The transposed version of the uBLAS matrix vector product is not yet implemented");  
    this->mult(*x, *y); 
  }


  //-----------------------------------------------------------------------------
  template <class Mat>  
  void uBlasMatrix<Mat>::compress()
  {
    Mat A_temp(this->size(0), this->size(1));
    A_temp.assign(*this);
    this->swap(A_temp);
  }
  //-----------------------------------------------------------------------------
  template <class Mat>  
  void uBlasMatrix<Mat>::disp(uint precision) const
  {
    typename Mat::const_iterator1 it1;  // Iterator over rows
    typename Mat::const_iterator2 it2;  // Iterator over entries

    for (it1 = this->begin1(); it1 != this->end1(); ++it1)
    {    
      dolfin::cout << "|";
      for (it2 = it1.begin(); it2 != it1.end(); ++it2)
      {
        std::stringstream entry;
        entry << std::setiosflags(std::ios::scientific);
        entry << std::setprecision(precision);
        entry << " (" << it2.index1() << ", " << it2.index2() << ", " << *it2 << ")";
        dolfin::cout << entry.str().c_str();
      }
      dolfin::cout  << " |" << dolfin::endl;
    }  
  }
  //-----------------------------------------------------------------------------
  // Specialised member functions (must be inlined to avoid link errors)
  //-----------------------------------------------------------------------------
  template <> 
  inline void uBlasMatrix<ublas_dense_matrix>::init(const GenericSparsityPattern& sparsity_pattern)
  {
    init(sparsity_pattern.size(0), sparsity_pattern.size(1));
  }
  //---------------------------------------------------------------------------
  template <class Mat> 
  inline void uBlasMatrix<Mat>::init(const GenericSparsityPattern& sparsity_pattern)
  {
    init(sparsity_pattern.size(0), sparsity_pattern.size(1));

    // Reserve space for non-zeroes
    this->reserve(sparsity_pattern.numNonZero());

    //const SparsityPattern& spattern = dynamic_cast<const SparsityPattern&>(sparsity_pattern);
    const SparsityPattern* pattern_pointer = dynamic_cast<const SparsityPattern*>(&sparsity_pattern);
    if (not pattern_pointer)
      error("Cannot convert GenericSparsityPattern to concrete SparsityPattern type. Aborting.");
    const std::vector< std::set<int> >& pattern = pattern_pointer->pattern();

    std::vector< std::set<int> >::const_iterator set;
    std::set<int>::const_iterator element;
    for(set = pattern.begin(); set != pattern.end(); ++set)
      for(element = set->begin(); element != set->end(); ++element)
        this->push_back(set - pattern.begin(), *element, 0.0);
  }
  //---------------------------------------------------------------------------
  template <class Mat>  
  inline LogStream& operator<< (LogStream& stream, const uBlasMatrix<Mat>& A)
  {
    // Check if matrix has been defined
    if ( A.size(0) == 0 || A.size(1) == 0 )
    {
      stream << "[ uBlasMatrix matrix (empty) ]";
      return stream;
    }

    uint M = A.size(0);
    uint N = A.size(1);
    stream << "[ uBlasMatrix matrix of size " << M << " x " << N << " ]";

    return stream;
  }
  //-----------------------------------------------------------------------------

}

#endif<|MERGE_RESOLUTION|>--- conflicted
+++ resolved
@@ -106,11 +106,7 @@
     void mult(const uBlasVector& x, uBlasVector& y) const;
 
     /// Compute product y = Ax
-<<<<<<< HEAD
-    virtual void prod(const GenericVector& x, GenericVector& y, bool transposed=false) const; 
-=======
     virtual void mult(const GenericVector& x, GenericVector& y, bool transposed=false) const; 
->>>>>>> cfbe3ae1
 
     /// Compress matrix (eliminate all non-zeros from a sparse matrix) 
     void compress();
@@ -304,11 +300,7 @@
   }
   //---------------------------------------------------------------------------
   template <class Mat>  
-<<<<<<< HEAD
-  void uBlasMatrix<Mat>::prod(const GenericVector& x_, GenericVector& y_, bool transposed) const
-=======
   void uBlasMatrix<Mat>::mult(const GenericVector& x_, GenericVector& y_, bool transposed) const
->>>>>>> cfbe3ae1
   {
     const uBlasVector* x = dynamic_cast<const uBlasVector*>(&x_);  
     if (!x)  error("The first vector needs to be of type uBlasVector"); 
