--- conflicted
+++ resolved
@@ -144,15 +144,13 @@
       #ifdef HAS_PETSC_CUSP
       allowed_backends.insert("PETScCusp");
       #endif
-<<<<<<< HEAD
       #ifdef HAS_TRILINOS
       allowed_backends.insert("Tpetra");
         #ifndef HAS_PETSC
         default_backend = "Tpetra";
         #endif
       #endif
-=======
->>>>>>> c5c22d9e
+
       p.add("linear_algebra_backend",
             default_backend,
             allowed_backends);
