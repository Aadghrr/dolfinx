// Copyright (C) 2008-2009 Anders Logg
//
// This file is part of DOLFIN.
//
// DOLFIN is free software: you can redistribute it and/or modify
// it under the terms of the GNU Lesser General Public License as published by
// the Free Software Foundation, either version 3 of the License, or
// (at your option) any later version.
//
// DOLFIN is distributed in the hope that it will be useful,
// but WITHOUT ANY WARRANTY; without even the implied warranty of
// MERCHANTABILITY or FITNESS FOR A PARTICULAR PURPOSE. See the
// GNU Lesser General Public License for more details.
//
// You should have received a copy of the GNU Lesser General Public License
// along with DOLFIN. If not, see <http://www.gnu.org/licenses/>.
//
// Modified by Kristoffer Selim, 2008.
// Modified by Martin Alnes, 2008.
// Modified by Garth N. Wells, 2008-2011.
// Modified by Kent-Andre Mardal, 2009.
// Modified by Ola Skavhaug, 2009.
//
// First added:  2008-09-11
<<<<<<< HEAD
// Last changed: 2014-06-11
=======
// Last changed: 2011-05-15
>>>>>>> 05507bf8

#include <vector>
#include <dolfin/common/utils.h>
#include <dolfin/fem/FiniteElement.h>
#include <dolfin/fem/GenericDofMap.h>
#include <dolfin/la/GenericVector.h>
#include <dolfin/log/log.h>
#include <dolfin/mesh/Cell.h>
#include <dolfin/mesh/Mesh.h>
#include "GenericFunction.h"
#include "FunctionSpace.h"

using namespace dolfin;

//-----------------------------------------------------------------------------
FunctionSpace::FunctionSpace(std::shared_ptr<const Mesh> mesh,
                             std::shared_ptr<const FiniteElement> element,
                             std::shared_ptr<const GenericDofMap> dofmap)
  : Hierarchical<FunctionSpace>(*this),
    _mesh(mesh), _element(element), _dofmap(dofmap)
{
  // Do nothing
}
//-----------------------------------------------------------------------------
FunctionSpace::FunctionSpace(std::shared_ptr<const Mesh> mesh)
  : Hierarchical<FunctionSpace>(*this), _mesh(mesh)
{
  // Do nothing
}
//-----------------------------------------------------------------------------
FunctionSpace::FunctionSpace(const FunctionSpace& V)
  : Hierarchical<FunctionSpace>(*this)
{
  // Assign data (will be shared)
  *this = V;
}
//-----------------------------------------------------------------------------
FunctionSpace::~FunctionSpace()
{
  // Do nothing
}
//-----------------------------------------------------------------------------
void FunctionSpace::attach(std::shared_ptr<const FiniteElement> element,
                           std::shared_ptr<const GenericDofMap> dofmap)
{
  _element = element;
  _dofmap  = dofmap;
}
//-----------------------------------------------------------------------------
const FunctionSpace& FunctionSpace::operator=(const FunctionSpace& V)
{
  // Assign data (will be shared)
  _mesh      = V._mesh;
  _element   = V._element;
  _dofmap    = V._dofmap;
  _component = V._component;

  // Call assignment operator for base class
  Hierarchical<FunctionSpace>::operator=(V);

  return *this;
}
//-----------------------------------------------------------------------------
bool FunctionSpace::operator==(const FunctionSpace& V) const
{
  // Compare pointers to shared objects
  return _element.get() == V._element.get() &&
    _mesh.get() == V._mesh.get() &&
    _dofmap.get() == V._dofmap.get();
}
//-----------------------------------------------------------------------------
bool FunctionSpace::operator!=(const FunctionSpace& V) const
{
  // Compare pointers to shared objects
  return !(*this == V);
}
//-----------------------------------------------------------------------------
std::shared_ptr<const Mesh> FunctionSpace::mesh() const
{
  return _mesh;
}
//-----------------------------------------------------------------------------
std::shared_ptr<const FiniteElement> FunctionSpace::element() const
{
  return _element;
}
//-----------------------------------------------------------------------------
std::shared_ptr<const GenericDofMap> FunctionSpace::dofmap() const
{
  return _dofmap;
}
//-----------------------------------------------------------------------------
std::size_t FunctionSpace::dim() const
{
  dolfin_assert(_dofmap);
  return _dofmap->global_dimension();
}
//-----------------------------------------------------------------------------
void FunctionSpace::interpolate(GenericVector& expansion_coefficients,
                                const GenericFunction& v) const
{
  dolfin_assert(_mesh);
  dolfin_assert(_element);
  dolfin_assert(_dofmap);

  // Check that function ranks match
  if (_element->value_rank() != v.value_rank())
  {
    dolfin_error("FunctionSpace.cpp",
                 "interpolate function into function space",
                 "Rank of function (%d) does not match rank of function space (%d)",
                 v.value_rank(), element()->value_rank());
  }

  // Check that function dims match
  for (std::size_t i = 0; i < _element->value_rank(); ++i)
  {
    if (_element->value_dimension(i) != v.value_dimension(i))
    {
      dolfin_error("FunctionSpace.cpp",
                   "interpolate function into function space",
                   "Dimension %d of function (%d) does not match dimension %d of function space (%d)",
                   i, v.value_dimension(i), i, element()->value_dimension(i));
    }
  }

  // Initialize vector of expansion coefficients
  if (expansion_coefficients.size() != _dofmap->global_dimension())
  {
    dolfin_error("FunctionSpace.cpp",
                 "interpolate function into function space",
                 "Wrong size of vector");
  }
  expansion_coefficients.zero();

  // Initialize local arrays
  std::vector<double> cell_coefficients(_dofmap->max_cell_dimension());

  // Iterate over mesh and interpolate on each cell
  ufc::cell ufc_cell;
  std::vector<double> vertex_coordinates;
  for (CellIterator cell(*_mesh); !cell.end(); ++cell)
  {
    // Update to current cell
    cell->get_vertex_coordinates(vertex_coordinates);
    cell->get_cell_data(ufc_cell);

    // Restrict function to cell
    v.restrict(cell_coefficients.data(), *_element, *cell,
               vertex_coordinates.data(), ufc_cell);

    // Tabulate dofs
    const std::vector<dolfin::la_index>& cell_dofs
      = _dofmap->cell_dofs(cell->index());

    // Copy dofs to vector
    expansion_coefficients.set_local(cell_coefficients.data(),
                                     _dofmap->cell_dimension(cell->index()),
                                     cell_dofs.data());
  }

  // Finalise changes
  expansion_coefficients.apply("insert");
}
//-----------------------------------------------------------------------------
std::shared_ptr<FunctionSpace> FunctionSpace::operator[] (std::size_t i) const
{
  std::vector<std::size_t> component;
  component.push_back(i);
  return extract_sub_space(component);
}
//-----------------------------------------------------------------------------
std::shared_ptr<FunctionSpace>
FunctionSpace::extract_sub_space(const std::vector<std::size_t>& component) const
{
  dolfin_assert(_mesh);
  dolfin_assert(_element);
  dolfin_assert(_dofmap);

  // Check if sub space is already in the cache
  std::map<std::vector<std::size_t>,
           std::shared_ptr<FunctionSpace> >::const_iterator subspace;
  subspace = _subspaces.find(component);
  if (subspace != _subspaces.end())
    return subspace->second;
  else
  {
    // Extract sub element
    std::shared_ptr<const FiniteElement>
      element(_element->extract_sub_element(component));

    // Extract sub dofmap
    std::shared_ptr<GenericDofMap>
      dofmap(_dofmap->extract_sub_dofmap(component, *_mesh));

    // Create new sub space
    std::shared_ptr<FunctionSpace>
      new_sub_space(new FunctionSpace(_mesh, element, dofmap));

    // Set component
    new_sub_space->_component.resize(component.size());
    for (std::size_t i = 0; i < component.size(); i++)
      new_sub_space->_component[i] = component[i];

    // Insert new sub space into cache
    _subspaces.insert(std::pair<std::vector<std::size_t>,
                     std::shared_ptr<FunctionSpace> >(component,
                                                      new_sub_space));

    return new_sub_space;
  }
}
//-----------------------------------------------------------------------------
std::shared_ptr<FunctionSpace> FunctionSpace::collapse() const
{
  std::unordered_map<std::size_t, std::size_t> collapsed_dofs;
  return collapse(collapsed_dofs);
}
//-----------------------------------------------------------------------------
std::shared_ptr<FunctionSpace>FunctionSpace::collapse(
  std::unordered_map<std::size_t, std::size_t>& collapsed_dofs) const
{
  dolfin_assert(_mesh);

  if (_component.empty())
  {
    dolfin_error("FunctionSpace.cpp",
                 "collapse function space",
                 "Function space is not a subspace");
  }

  // Create collapsed DofMap
  std::shared_ptr<GenericDofMap>
    collapsed_dofmap(_dofmap->collapse(collapsed_dofs, *_mesh));

  // Create new FunctionsSpace and return
  std::shared_ptr<FunctionSpace>
    collapsed_sub_space(new FunctionSpace(_mesh, _element, collapsed_dofmap));
  return collapsed_sub_space;
}
//-----------------------------------------------------------------------------
std::vector<std::size_t> FunctionSpace::component() const
{
  return _component;
}
//-----------------------------------------------------------------------------
std::string FunctionSpace::str(bool verbose) const
{
  std::stringstream s;

  if (verbose)
  {
    s << str(false) << std::endl << std::endl;

    // No verbose output implemented
  }
  else
    s << "<FunctionSpace of dimension " << dim() << ">";

  return s.str();
}
//-----------------------------------------------------------------------------
void FunctionSpace::print_dofmap() const
{
  // Note: static_cast is used below to supoort types that cannot be
  //       directed to dolfin::cout
  dolfin_assert(_mesh);
  for (CellIterator cell(*_mesh); !cell.end(); ++cell)
  {
    const std::vector<dolfin::la_index>& dofs
      = _dofmap->cell_dofs(cell->index());
    cout << cell->index() << ":";
    for (std::size_t i = 0; i < dofs.size(); i++)
      cout << " " << static_cast<std::size_t>(dofs[i]);
    cout << endl;
  }
}
//-----------------------------------------------------------------------------<|MERGE_RESOLUTION|>--- conflicted
+++ resolved
@@ -22,11 +22,7 @@
 // Modified by Ola Skavhaug, 2009.
 //
 // First added:  2008-09-11
-<<<<<<< HEAD
 // Last changed: 2014-06-11
-=======
-// Last changed: 2011-05-15
->>>>>>> 05507bf8
 
 #include <vector>
 #include <dolfin/common/utils.h>
@@ -233,8 +229,8 @@
 
     // Insert new sub space into cache
     _subspaces.insert(std::pair<std::vector<std::size_t>,
-                     std::shared_ptr<FunctionSpace> >(component,
-                                                      new_sub_space));
+                      std::shared_ptr<FunctionSpace> >(component,
+                                                       new_sub_space));
 
     return new_sub_space;
   }
