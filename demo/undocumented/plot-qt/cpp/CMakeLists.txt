# Require CMake 2.8
cmake_minimum_required(VERSION 2.8)

project(demo_plot-qt)

set(SOURCES main.cpp Plotter.cpp PlotWidget.cpp CoordLabel.cpp BoundaryMeshFunction.cpp)
set(HEADERS Plotter.h PlotWidget.h CoordLabel.h BoundaryMeshFunction.h)

# Ignore whitespace in library paths
cmake_policy(SET CMP0004 OLD)

# Get DOLFIN configuration data (DOLFINConfig.cmake must be in DOLFIN_CMAKE_CONFIG_PATH)
find_package(DOLFIN REQUIRED)

# Default build type (can be overridden by user)
if (NOT CMAKE_BUILD_TYPE)
  set(CMAKE_BUILD_TYPE "RelWithDebInfo" CACHE STRING
    "Choose the type of build, options are: Debug MinSizeRel Release RelWithDebInfo." FORCE)
endif()

# Compiler definitions
add_definitions(${DOLFIN_CXX_DEFINITIONS})

# Add special DOLFIN compiler flags
set(CMAKE_CXX_FLAGS "${CMAKE_CXX_FLAGS} ${DOLFIN_CXX_FLAGS}")

# Include directories
include_directories(${DOLFIN_INCLUDE_DIRS})
include_directories(SYSTEM ${DOLFIN_3RD_PARTY_INCLUDE_DIRS})

# Qt
find_package(Qt4)
if (QT_FOUND)
  include(${QT_USE_FILE})
  add_definitions(${QT_DEFINITIONS})
endif()

# VTK
find_package(VTK NO_MODULE)
if (VTK_FOUND)
  include(${VTK_USE_FILE})
  if ("${VTK_MAJOR_VERSION}" STREQUAL "5")
<<<<<<< HEAD
=======
    find_library(lib_QVTK QVTK HINTS ${VTK_LIBRARY_DIRS} NO_DEFAULT_PATH)
>>>>>>> 363c1c3c
    find_library(lib_QVTK QVTK HINTS ${VTK_LIBRARY_DIRS})
    list(APPEND VTK_LIBRARIES "${lib_QVTK}")
  endif()
endif()

# If built stand-alone (in demo directory), DOLFIN_ENABLE_FOO are not set. We
# have to parse the definitions to see if qvtk is enabled in DOLFIN.
get_directory_property(cmake_defs COMPILE_DEFINITIONS)
foreach(d ${cmake_defs})
  if (${d} STREQUAL HAS_QVTK)
    set(QVTK_ENABLED 1)
  endif()
endforeach()

if (QT_FOUND AND VTK_FOUND AND QVTK_ENABLED)

  # Define headers to run moc on. The OPTIONS ... works around a problem with moc+boost (QT bug #22829).
  qt4_wrap_cpp(HEADERS_MOC ${HEADERS} OPTIONS   -DBOOST_TT_HAS_OPERATOR_HPP_INCLUDED
                                                -DBOOST_TT_HAS_BIT_AND_ASSIGN_HPP_INCLUDED
                                                -DBOOST_TT_HAS_BIT_AND_HPP_INCLUDED
                                                -DBOOST_TT_HAS_BIT_OR_ASSIGN_HPP_INCLUDED
                                                -DBOOST_TT_HAS_BIT_OR_HPP_INCLUDED
                                                -DBOOST_TT_HAS_BIT_XOR_ASSIGN_HPP_INCLUDED
                                                -DBOOST_TT_HAS_BIT_XOR_HPP_INCLUDED
                                                -DBOOST_TT_HAS_DIVIDES_ASSIGN_HPP_INCLUDED
                                                -DBOOST_TT_HAS_DIVIDES_HPP_INCLUDED
                                                -DBOOST_TT_HAS_EQUAL_TO_HPP_INCLUDED
                                                -DBOOST_TT_HAS_GREATER_EQUAL_HPP_INCLUDED
                                                -DBOOST_TT_HAS_GREATER_HPP_INCLUDED
                                                -DBOOST_TT_HAS_LEFT_SHIFT_ASSIGN_HPP_INCLUDED
                                                -DBOOST_TT_HAS_LEFT_SHIFT_HPP_INCLUDED
                                                -DBOOST_TT_HAS_LESS_EQUAL_HPP_INCLUDED
                                                -DBOOST_TT_HAS_LESS_HPP_INCLUDED
                                                -DBOOST_TT_HAS_LOGICAL_AND_HPP_INCLUDED
                                                -DBOOST_TT_HAS_LOGICAL_OR_HPP_INCLUDED
                                                -DBOOST_TT_HAS_MINUS_ASSIGN_HPP_INCLUDED
                                                -DBOOST_TT_HAS_MINUS_HPP_INCLUDED
                                                -DBOOST_TT_HAS_MODULUS_ASSIGN_HPP_INCLUDED
                                                -DBOOST_TT_HAS_MODULUS_HPP_INCLUDED
                                                -DBOOST_TT_HAS_MULTIPLIES_ASSIGN_HPP_INCLUDED
                                                -DBOOST_TT_HAS_MULTIPLIES_HPP_INCLUDED
                                                -DBOOST_TT_HAS_NOT_EQUAL_TO_HPP_INCLUDED
                                                -DBOOST_TT_HAS_PLUS_ASSIGN_HPP_INCLUDED
                                                -DBOOST_TT_HAS_PLUS_HPP_INCLUDED
                                                -DBOOST_TT_HAS_RIGHT_SHIFT_ASSIGN_HPP_INCLUDED
                                                -DBOOST_TT_HAS_RIGHT_SHIFT_HPP_INCLUDED
                                                )

  # Executable
  add_executable(${PROJECT_NAME} ${SOURCES} ${HEADERS_MOC})

  # Target libraries
  target_link_libraries(${PROJECT_NAME} ${DOLFIN_LIBRARIES} ${DOLFIN_3RD_PARTY_LIBRARIES} ${QT_LIBRARIES} ${VTK_LIBRARIES})

else()

  message(STATUS "QT not found, or QT/VTK not enabled in DOLFIN. Not building " ${PROJECT_NAME})

endif()<|MERGE_RESOLUTION|>--- conflicted
+++ resolved
@@ -40,10 +40,7 @@
 if (VTK_FOUND)
   include(${VTK_USE_FILE})
   if ("${VTK_MAJOR_VERSION}" STREQUAL "5")
-<<<<<<< HEAD
-=======
     find_library(lib_QVTK QVTK HINTS ${VTK_LIBRARY_DIRS} NO_DEFAULT_PATH)
->>>>>>> 363c1c3c
     find_library(lib_QVTK QVTK HINTS ${VTK_LIBRARY_DIRS})
     list(APPEND VTK_LIBRARIES "${lib_QVTK}")
   endif()
