--- conflicted
+++ resolved
@@ -552,17 +552,7 @@
       assert(j == num_nodes);
       return permutation;
     }
-<<<<<<< HEAD
-    case 9:
-      return {0, 3, 4, 1, 6, 5, 7, 2, 8};
-    case 16:
-      return {0, 4, 5, 1, 8, 12, 6, 7, 9, 13, 2, 3, 10, 14, 11, 15};
-    default:
-      throw std::runtime_error("Higher order quadrilateral not supported");
-    }
-=======
-  }
->>>>>>> b2acc24c
+  }
   case mesh::CellType::hexahedron:
     switch (num_nodes)
     {
@@ -603,16 +593,6 @@
       throw std::runtime_error("Higher order tetrahedron not supported");
     return 1;
   case mesh::CellType::quadrilateral:
-<<<<<<< HEAD
-    if (num_nodes == 4)
-      return 1;
-    else if (num_nodes == 9)
-      return 2;
-    else if (num_nodes == 16)
-      return 3;
-    else
-      throw std::runtime_error("Higher order quadrilateral not supported");
-=======
   {
     const int n = std::sqrt(num_nodes);
     if (num_nodes != n * n)
@@ -622,7 +602,6 @@
     }
     return n - 1;
   }
->>>>>>> b2acc24c
   case mesh::CellType::hexahedron:
     if (num_nodes != 8)
       throw std::runtime_error("Higher order hexahedron not supported");
@@ -680,52 +659,4 @@
   }
   return mesh::vtk_cell_permutation(type, n);
 }
-//-----------------------------------------------------------------------------
-std::vector<std::uint8_t> mesh::default_cell_permutation(mesh::CellType type,
-                                                         std::int32_t degree)
-{
-  int n;
-  switch (type)
-  {
-  case mesh::CellType::quadrilateral:
-    switch (degree)
-    {
-    case 1:
-      // First order quadrilateral cells does not follow counter clockwise
-      // order (cc), but lexiographic order (LG). This breaks the assumptions
-      // that the cell permutation is the same as the VTK-map.
-      return {0, 1, 2, 3};
-    default:
-      // Higher order assumes VTK
-      n = (degree + 1) * (degree + 1);
-      break;
-    }
-    break;
-  case mesh::CellType::hexahedron:
-    switch (degree)
-    {
-    case 1:
-      // First order hexes follows lexiographic ordering
-      return {0, 1, 2, 3, 4, 5, 6, 7};
-    default:
-      throw std::runtime_error("Higher order hexahedron not supported");
-    }
-    break;
-  case mesh::CellType::interval:
-    n = 2;
-    break;
-  case mesh::CellType::point:
-    n = 1;
-    break;
-  case mesh::CellType::tetrahedron:
-    n = 4;
-    break;
-  case mesh::CellType::triangle:
-    n = (degree + 1) * (degree + 2) / 2;
-    break;
-  default:
-    throw std::runtime_error("Unknown cell type.");
-  }
-  return mesh::vtk_mapping(type, n);
-}
 //-----------------------------------------------------------------------------