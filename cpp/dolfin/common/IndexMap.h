--- conflicted
+++ resolved
@@ -103,8 +103,6 @@
   /// be the same as size_local().
   void scatter_fwd(const std::vector<std::int64_t>& local_data,
                    std::vector<std::int64_t>& remote_data, int n) const;
-<<<<<<< HEAD
-=======
   void scatter_fwd(const std::vector<std::int32_t>& local_data,
                    std::vector<std::int32_t>& remote_data, int n) const;
 
@@ -112,20 +110,15 @@
   scatter_fwd(const std::vector<std::int64_t>& local_data, int n) const;
   std::vector<std::int32_t>
   scatter_fwd(const std::vector<std::int32_t>& local_data, int n) const;
->>>>>>> 6d30c7cd
 
   /// Send n values for each ghost index to owning to processes. The size
   /// of the input array remote_data must be the same as num_ghosts().
   void scatter_rev(std::vector<std::int64_t>& local_data,
-<<<<<<< HEAD
-                   const std::vector<std::int64_t>& remote_data, int n) const;
-=======
                    const std::vector<std::int64_t>& remote_data, int n,
                    MPI_Op op) const;
   void scatter_rev(std::vector<std::int32_t>& local_data,
                    const std::vector<std::int32_t>& remote_data, int n,
                    MPI_Op op) const;
->>>>>>> 6d30c7cd
 
 private:
   // MPI Communicator
