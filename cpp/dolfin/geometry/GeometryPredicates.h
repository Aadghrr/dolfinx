// Copyright (C) 2016-2017 Anders Logg, August Johansson and Benjamin Kehlet
//
// This file is part of DOLFIN (https://www.fenicsproject.org)
//
// SPDX-License-Identifier:    LGPL-3.0-or-later

#pragma once

#include <vector>

namespace dolfin
{

namespace geometry
{
class Point;

/// This class implements geometric predicates, i.e. function that
/// return either true or false.

class GeometryPredicates
{
public:
  /// Check whether simplex is degenerate
  static bool is_degenerate(const std::vector<Point>& simplex,
                            std::size_t gdim);

  /// Check whether simplex is degenerate (2D version)
  static bool is_degenerate_2d(const std::vector<Point>& simplex);

  /// Check whether simplex is degenerate (3D version)
  static bool is_degenerate_3d(const std::vector<Point>& simplex);

  /// Check whether simplex is finite (not Inf or NaN)
  static bool is_finite(const std::vector<Point>& simplex);

  /// Check whether simplex is finite (not Inf or NaN)
  static bool is_finite(const std::vector<double>& simplex);

  /// Check whether the convex hull is degenerate
  static bool convex_hull_is_degenerate(const std::vector<Point>& p,
                                        std::size_t gdim);

};
<<<<<<< HEAD
=======
}
>>>>>>> de7b2a7c
}<|MERGE_RESOLUTION|>--- conflicted
+++ resolved
@@ -40,10 +40,6 @@
   /// Check whether the convex hull is degenerate
   static bool convex_hull_is_degenerate(const std::vector<Point>& p,
                                         std::size_t gdim);
-
 };
-<<<<<<< HEAD
-=======
 }
->>>>>>> de7b2a7c
 }