# Copyright (C) 2017-2020 Chris N. Richardson and Garth N. Wells
#
# This file is part of DOLFINX (https://www.fenicsproject.org)
#
# SPDX-License-Identifier:    LGPL-3.0-or-later

import types
import typing

import numpy
import ufl
from dolfinx import cpp, fem


__all__ = [
    "locate_entities", "locate_entities_boundary", "refine", "create_mesh", "create_meshtags"
]


def locate_entities(mesh: cpp.mesh.Mesh,
                    dim: int,
                    marker: types.FunctionType):
    """Compute list of mesh entities satisfying a geometric marking function.

    Parameters
    ----------
    mesh
        The mesh
    dim
        The topological dimension of the mesh entities to consider
    marker
        A function that takes an array of points `x` with shape
        ``(gdim, num_points)`` and returns an array of booleans of length
        ``num_points``, evaluating to `True` for entities to be located.

    Returns
    -------
    numpy.ndarray
        Indices (local to the process) of marked mesh entities.

    """

    return cpp.mesh.locate_entities(mesh, dim, marker)


def locate_entities_boundary(mesh: cpp.mesh.Mesh,
                             dim: int,
                             marker: types.FunctionType):
    """Compute list of mesh entities that are attached to an owned boundary facet
    and satisfy a geometric marking function.

    For vertices and edges, in parallel this function will not necessarily
    mark all entities that are on the exterior boundary. For example, it is
    possible for a process to have a vertex that lies on the boundary without
    any of the attached facets being a boundary facet. When used to find
    degrees-of-freedom, e.g. using fem.locate_dofs_topological, the function
    that uses the data returned by this function must typically perform some
    parallel communication.

    Parameters
    ----------
    mesh
        The mesh
    dim
        The topological dimension of the mesh entities to
        consider
    marker
        A function that takes an array of points `x` with shape
        ``(gdim, num_points)`` and returns an array of booleans of length
        ``num_points``, evaluating to `True` for entities to be located.

    Returns
    -------
    numpy.ndarray
        Indices (local to the process) of marked mesh entities.

    """

    return cpp.mesh.locate_entities_boundary(mesh, dim, marker)


def refine(mesh, cell_markers=None, redistribute=True):
    """Refine a mesh"""
    if cell_markers is None:
        mesh_refined = cpp.refinement.refine(mesh, redistribute)
    else:
        mesh_refined = cpp.refinement.refine(mesh, cell_markers, redistribute)
    mesh_refined._ufl_domain = mesh._ufl_domain
    return mesh_refined


def create_mesh(comm, cells, x, domain, ghost_mode=cpp.mesh.GhostMode.shared_facet):
    """Create a mesh from topology and geometry data"""
    cmap = fem.create_coordinate_map(domain)
    try:
        mesh = cpp.mesh.create_mesh(comm, cells, cmap, x, ghost_mode)
    except TypeError:
        mesh = cpp.mesh.create_mesh(comm, cpp.graph.AdjacencyList_int64(numpy.cast['int64'](cells)),
                                    cmap, x, ghost_mode)

    # Attach UFL data (used when passing a mesh into UFL functions)
    domain._ufl_cargo = mesh
    mesh._ufl_domain = domain
    return mesh


<<<<<<< HEAD
def Mesh(comm, cell_type, x, cells, ghosts, degree=1, ghost_mode=cpp.mesh.GhostMode.none):
    """Create a mesh from topology and geometry data

    Note: this function is deprecated in favour of mesh.create
    """
    cell = ufl.Cell(cpp.mesh.to_string(cell_type), geometric_dimension=x.shape[1])
    domain = ufl.Mesh(ufl.VectorElement("Lagrange", cell, degree))
    return create_mesh(comm, cells, x, domain, ghost_mode)


_meshtags_types = {
    numpy.int8: cpp.mesh.MeshTags_int8,
    numpy.int32: cpp.mesh.MeshTags_int32,
    numpy.int64: cpp.mesh.MeshTags_int64,
    numpy.double: cpp.mesh.MeshTags_double
}

=======
def MeshTags(mesh, dim, indices, values):
>>>>>>> 696fbc05

class MeshTags:
    def __init__(self, *args):
        """This initializer is not intended for the user interface. Use create_mesh_tags"""
        try:
            mesh, dim, indices, values = args
            if isinstance(values, int):
                values = numpy.full(indices.shape, values, dtype=numpy.intc)
            elif isinstance(values, float):
                values = numpy.full(indices.shape, values, dtype=numpy.double)
            dtype = values.dtype.type
            try:
                self._cpp_object = _meshtags_types[dtype](mesh, dim, indices, values)
            except KeyError:
                raise KeyError("Unsupported value type ({}) for MeshTags.".format(dtype))
        except ValueError:
            assert len(args) == 1
            self._cpp_object = args[0]

    @property
    def dim(self):
        return self._cpp_object.dim

    @property
    def mesh(self):
        return self._cpp_object.mesh

    @property
    def name(self):
        return self._cpp_object.name

    @name.setter
    def name(self, val):
        self._cpp_object.name = val

    @property
    def indices(self):
        return self._cpp_object.indices

    @property
    def values(self):
        return self._cpp_object.values

    def ufl_id(self):
        return self._cpp_object.id


def create_meshtags(mesh: cpp.mesh.Mesh, dim: int, indices: typing.Union[numpy.array, cpp.graph.AdjacencyList_int32],
                    values: numpy.array) -> MeshTags:
    """Create a MeshTags object
    Parameters
    ----------
    mesh
        The mesh
    dim
        The topological dimension of the mesh entities to tag
    indices
        The entities to tag. Can be an array of entity indices or an
        AdjacencyList with the vertices of each each tagged entity.

    Returns
    -------
    MeshTags
        MeshTags object.

    """
    try:
        # Create from an adjacency list of values
        return MeshTags(cpp.mesh.create_meshtags(mesh, dim, indices, values))
    except TypeError:
        # Create from an list of entity indices and values
        return MeshTags(mesh, dim, indices, values)


# Functions to extend cpp.mesh.Mesh with


def ufl_cell(self):
    return ufl.Cell(self.topology.cell_name(), geometric_dimension=self.geometry.dim)


def ufl_domain(self):
    """Return the ufl domain corresponding to the mesh."""
    return self._ufl_domain


# Extend cpp.mesh.Mesh class, and clean-up
cpp.mesh.Mesh.ufl_cell = ufl_cell
cpp.mesh.Mesh.ufl_domain = ufl_domain

del ufl_cell
del ufl_domain<|MERGE_RESOLUTION|>--- conflicted
+++ resolved
@@ -104,28 +104,6 @@
     return mesh
 
 
-<<<<<<< HEAD
-def Mesh(comm, cell_type, x, cells, ghosts, degree=1, ghost_mode=cpp.mesh.GhostMode.none):
-    """Create a mesh from topology and geometry data
-
-    Note: this function is deprecated in favour of mesh.create
-    """
-    cell = ufl.Cell(cpp.mesh.to_string(cell_type), geometric_dimension=x.shape[1])
-    domain = ufl.Mesh(ufl.VectorElement("Lagrange", cell, degree))
-    return create_mesh(comm, cells, x, domain, ghost_mode)
-
-
-_meshtags_types = {
-    numpy.int8: cpp.mesh.MeshTags_int8,
-    numpy.int32: cpp.mesh.MeshTags_int32,
-    numpy.int64: cpp.mesh.MeshTags_int64,
-    numpy.double: cpp.mesh.MeshTags_double
-}
-
-=======
-def MeshTags(mesh, dim, indices, values):
->>>>>>> 696fbc05
-
 class MeshTags:
     def __init__(self, *args):
         """This initializer is not intended for the user interface. Use create_mesh_tags"""
