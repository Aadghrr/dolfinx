# Copyright (C) 2012 Garth N. Wells
#
# This file is part of DOLFIN (https://www.fenicsproject.org)
#
# SPDX-License-Identifier:    LGPL-3.0-or-later

import os

import numpy
import pytest

from dolfin import (MPI, Cells, Facets, Function, FunctionSpace, MeshEntities,
                    MeshFunction, MeshValueCollection, TensorFunctionSpace,
                    UnitCubeMesh, UnitIntervalMesh, UnitSquareMesh,
                    VectorFunctionSpace, Vertex, cpp, has_petsc_complex,
                    interpolate)
from dolfin.cpp.mesh import CellType
from dolfin.io import XDMFFile
from dolfin_utils.test.fixtures import tempdir
from ufl import FiniteElement, VectorElement

assert (tempdir)

# Supported XDMF file encoding
if MPI.size(MPI.comm_world) > 1:
    encodings = (XDMFFile.Encoding.HDF5, )
else:
    encodings = (XDMFFile.Encoding.HDF5, XDMFFile.Encoding.ASCII)

# Data types supported in templating
data_types = (('int', int), ('size_t', int), ('double', float))

# Finite elements tested
fe_1d_shapes = ["interval"]
fe_2d_shapes = ["triangle"]
fe_3d_shapes = ["tetrahedron"]
fe_families = ["CG", "DG"]
fe_degrees = [0, 1, 3]
mesh_tdims = [1, 2, 3]
mesh_ns = [6, 10]


def mesh_factory(tdim, n):
    if tdim == 1:
        return UnitIntervalMesh(MPI.comm_world, n)
    elif tdim == 2:
        return UnitSquareMesh(MPI.comm_world, n, n)
    elif tdim == 3:
        return UnitCubeMesh(MPI.comm_world, n, n, n)


def invalid_fe(fe_family, fe_degree):
    return (fe_family == "CG" and fe_degree == 0)


@pytest.fixture
def worker_id(request):
    """Return worker ID when using pytest-xdist to run tests in parallel"""
    if hasattr(request.config, 'slaveinput'):
        return request.config.slaveinput['slaveid']
    else:
        return 'master'


@pytest.mark.parametrize("encoding", encodings)
def test_multiple_datasets(tempdir, encoding):
    mesh = UnitSquareMesh(MPI.comm_world, 2, 2)
    cf0 = MeshFunction('size_t', mesh, 2, 11)
    cf0.name = 'cf0'
    cf1 = MeshFunction('size_t', mesh, 2, 22)
    cf1.name = 'cf1'
    filename = os.path.join(tempdir, "multiple_mf.xdmf")
    with XDMFFile(mesh.mpi_comm(), filename, encoding=encoding) as xdmf:
        xdmf.write(mesh)
        xdmf.write(cf0)
        xdmf.write(cf1)
    with XDMFFile(mesh.mpi_comm(), filename) as xdmf:
        mesh = xdmf.read_mesh(cpp.mesh.GhostMode.none)
        cf0 = xdmf.read_mf_size_t(mesh, "cf0")
        cf1 = xdmf.read_mf_size_t(mesh, "cf1")
    assert (cf0.values[0] == 11 and cf1.values[0] == 22)


@pytest.mark.parametrize("encoding", encodings)
def test_save_and_load_1d_mesh(tempdir, encoding):
    filename = os.path.join(tempdir, "mesh.xdmf")
    mesh = UnitIntervalMesh(MPI.comm_world, 32)
    with XDMFFile(mesh.mpi_comm(), filename, encoding=encoding) as file:
        file.write(mesh)
    with XDMFFile(MPI.comm_world, filename) as file:
        mesh2 = file.read_mesh(cpp.mesh.GhostMode.none)
    assert mesh.num_entities_global(0) == mesh2.num_entities_global(0)
    dim = mesh.topology.dim
    assert mesh.num_entities_global(dim) == mesh2.num_entities_global(dim)


@pytest.mark.parametrize("encoding", encodings)
def test_save_and_load_2d_mesh(tempdir, encoding):
    filename = os.path.join(tempdir, "mesh_2D.xdmf")
    mesh = UnitSquareMesh(MPI.comm_world, 32, 32)
    with XDMFFile(mesh.mpi_comm(), filename, encoding=encoding) as file:
        file.write(mesh)
    with XDMFFile(MPI.comm_world, filename) as file:
        mesh2 = file.read_mesh(cpp.mesh.GhostMode.none)
    assert mesh.num_entities_global(0) == mesh2.num_entities_global(0)
    dim = mesh.topology.dim
    assert mesh.num_entities_global(dim) == mesh2.num_entities_global(dim)


@pytest.mark.parametrize("encoding", encodings)
def test_save_and_load_2d_quad_mesh(tempdir, encoding):
    filename = os.path.join(tempdir, "mesh_2D_quad.xdmf")
    mesh = UnitSquareMesh(MPI.comm_world, 32, 32, CellType.quadrilateral)
    with XDMFFile(mesh.mpi_comm(), filename, encoding=encoding) as file:
        file.write(mesh)
    with XDMFFile(MPI.comm_world, filename) as file:
        mesh2 = file.read_mesh(cpp.mesh.GhostMode.none)
    assert mesh.num_entities_global(0) == mesh2.num_entities_global(0)
    dim = mesh.topology.dim
    assert mesh.num_entities_global(dim) == mesh2.num_entities_global(dim)


@pytest.mark.parametrize("encoding", encodings)
def test_save_and_load_3d_mesh(tempdir, encoding):
    filename = os.path.join(tempdir, "mesh_3D.xdmf")
    mesh = UnitCubeMesh(MPI.comm_world, 4, 4, 4)
    with XDMFFile(mesh.mpi_comm(), filename, encoding=encoding) as file:
        file.write(mesh)
    with XDMFFile(MPI.comm_world, filename) as file:
        mesh2 = file.read_mesh(cpp.mesh.GhostMode.none)
    assert mesh.num_entities_global(0) == mesh2.num_entities_global(0)
    dim = mesh.topology.dim
    assert mesh.num_entities_global(dim) == mesh2.num_entities_global(dim)


@pytest.mark.parametrize("encoding", encodings)
def test_save_1d_scalar(tempdir, encoding):
    filename2 = os.path.join(tempdir, "u1_.xdmf")
    mesh = UnitIntervalMesh(MPI.comm_world, 32)
    # FIXME: This randomly hangs in parallel
    V = FunctionSpace(mesh, ("Lagrange", 2))
    u = Function(V)
    u.vector().set(1.0 + (1j if has_petsc_complex else 0))
    with XDMFFile(mesh.mpi_comm(), filename2, encoding=encoding) as file:
        file.write(u)


@pytest.mark.parametrize("encoding", encodings)
@pytest.mark.parametrize("fe_degree", fe_degrees)
@pytest.mark.parametrize("fe_family", fe_families)
@pytest.mark.parametrize("mesh_tdim", mesh_tdims)
@pytest.mark.parametrize("mesh_n", mesh_ns)
def test_save_and_checkpoint_scalar(tempdir, encoding, fe_degree, fe_family,
                                    mesh_tdim, mesh_n):
    if invalid_fe(fe_family, fe_degree):
        pytest.skip("Trivial finite element")

    filename = os.path.join(tempdir, "u1_checkpoint.xdmf")
    mesh = mesh_factory(mesh_tdim, mesh_n)
    FE = FiniteElement(fe_family, mesh.ufl_cell(), fe_degree)
    V = FunctionSpace(mesh, FE)
    u_in = Function(V)
    u_out = Function(V)

    if has_petsc_complex:
        def expr_eval(values, x):
            values[:, 0] = x[:, 0] + 1.0j * x[:, 0]
        u_out.interpolate(expr_eval)
    else:
        def expr_eval(values, x):
            values[:, 0] = x[:, 0]
        u_out.interpolate(expr_eval)

    with XDMFFile(mesh.mpi_comm(), filename, encoding=encoding) as file:
        file.write_checkpoint(u_out, "u_out", 0)

    with XDMFFile(mesh.mpi_comm(), filename) as file:
        u_in = file.read_checkpoint(V, "u_out", 0)

    u_in.vector().axpy(-1.0, u_out.vector())
    assert u_in.vector().norm() < 1.0e-12


@pytest.mark.parametrize("encoding", encodings)
@pytest.mark.parametrize("fe_degree", fe_degrees)
@pytest.mark.parametrize("fe_family", fe_families)
@pytest.mark.parametrize("mesh_tdim", mesh_tdims)
@pytest.mark.parametrize("mesh_n", mesh_ns)
def test_save_and_checkpoint_vector(tempdir, encoding, fe_degree, fe_family,
                                    mesh_tdim, mesh_n):
    if invalid_fe(fe_family, fe_degree):
        pytest.skip("Trivial finite element")

    filename = os.path.join(tempdir, "u2_checkpoint.xdmf")
    mesh = mesh_factory(mesh_tdim, mesh_n)
    FE = VectorElement(fe_family, mesh.ufl_cell(), fe_degree)
    V = FunctionSpace(mesh, FE)
    u_in = Function(V)
    u_out = Function(V)

    if has_petsc_complex:
        if mesh.geometry.dim == 1:
            def expr_eval(values, x):
                values[:, 0] = x[:, 0] + 1.0j * x[:, 0]
            u_out.interpolate(expr_eval)

        elif mesh.geometry.dim == 2:
            def expr_eval(values, x):
                values[:, 0] = 1.0j * x[:, 0] * x[:, 1]
                values[:, 1] = x[:, 0] + 1.0j * x[:, 0]
            u_out.interpolate(expr_eval)

        elif mesh.geometry.dim == 3:
            def expr_eval(values, x):
                values[:, 0] = x[:, 0] * x[:, 1]
                values[:, 1] = x[:, 0] + 1.0j * x[:, 0]
                values[:, 2] = x[:, 2]
            u_out.interpolate(expr_eval)
    else:
        if mesh.geometry.dim == 1:
            def expr_eval(values, x):
                values[:, 0] = x[:, 0]
            u_out.interpolate(expr_eval)

        elif mesh.geometry.dim == 2:
            def expr_eval(values, x):
                values[:, 0] = x[:, 0] * x[:, 1]
                values[:, 1] = x[:, 0]
            u_out.interpolate(expr_eval)

        elif mesh.geometry.dim == 3:
            def expr_eval(values, x):
                values[:, 0] = x[:, 0] * x[:, 1]
                values[:, 1] = x[:, 0]
                values[:, 2] = x[:, 2]
            u_out.interpolate(expr_eval)

    with XDMFFile(mesh.mpi_comm(), filename, encoding=encoding) as file:
        file.write_checkpoint(u_out, "u_out", 0)

    with XDMFFile(mesh.mpi_comm(), filename) as file:
        u_in = file.read_checkpoint(V, "u_out", 0)

    u_in.vector().axpy(-1.0, u_out.vector())
    assert u_in.vector().norm() < 1.0e-12


@pytest.mark.parametrize("encoding", encodings)
def test_save_and_checkpoint_timeseries(tempdir, encoding):
    mesh = UnitSquareMesh(MPI.comm_world, 16, 16)
    filename = os.path.join(tempdir, "u2_checkpoint.xdmf")
    FE = FiniteElement("CG", mesh.ufl_cell(), 2)
    V = FunctionSpace(mesh, FE)

    times = [0.5, 0.2, 0.1]
    u_out = [None] * len(times)
    u_in = [None] * len(times)

    p = 0.0

    def expr_eval(values, x):
        values[:, 0] = x[:, 0] * p

    with XDMFFile(mesh.mpi_comm(), filename, encoding=encoding) as file:
        for i, p in enumerate(times):
            u_out[i] = interpolate(expr_eval, V)
            file.write_checkpoint(u_out[i], "u_out", p)

    with XDMFFile(mesh.mpi_comm(), filename) as file:
        for i, p in enumerate(times):
            u_in[i] = file.read_checkpoint(V, "u_out", i)

    for i, p in enumerate(times):
        u_in[i].vector().axpy(-1.0, u_out[i].vector())
        assert u_in[i].vector().norm() < 1.0e-12

    # test reading last
    with XDMFFile(mesh.mpi_comm(), filename) as file:
        u_in_last = file.read_checkpoint(V, "u_out", -1)

    u_out[-1].vector().axpy(-1.0, u_in_last.vector())
    assert u_out[-1].vector().norm() < 1.0e-12


@pytest.mark.parametrize("encoding", encodings)
def test_save_2d_scalar(tempdir, encoding):
    filename = os.path.join(tempdir, "u2.xdmf")
    mesh = UnitSquareMesh(MPI.comm_world, 16, 16)
    # FIXME: This randomly hangs in parallel
    V = FunctionSpace(mesh, ("Lagrange", 2))
    u = Function(V)
    u.vector().set(1.0 + (1j if has_petsc_complex else 0))
    with XDMFFile(mesh.mpi_comm(), filename, encoding=encoding) as file:
        file.write(u)


@pytest.mark.parametrize("encoding", encodings)
def test_save_3d_scalar(tempdir, encoding):
    filename = os.path.join(tempdir, "u3.xdmf")
    mesh = UnitCubeMesh(MPI.comm_world, 4, 4, 4)
    V = FunctionSpace(mesh, ("Lagrange", 2))
    u = Function(V)
    u.vector().set(1.0 + (1j if has_petsc_complex else 0))
    with XDMFFile(mesh.mpi_comm(), filename, encoding=encoding) as file:
        file.write(u)


@pytest.mark.parametrize("encoding", encodings)
def test_save_2d_vector(tempdir, encoding):
    filename = os.path.join(tempdir, "u_2dv.xdmf")
    mesh = UnitSquareMesh(MPI.comm_world, 16, 16)
    V = VectorFunctionSpace(mesh, ("Lagrange", 2))
    u = Function(V)
    u.vector().set(1.0 + (1j if has_petsc_complex else 0))
    with XDMFFile(mesh.mpi_comm(), filename, encoding=encoding) as file:
        file.write(u)


@pytest.mark.parametrize("encoding", encodings)
def test_save_3d_vector(tempdir, encoding):
    filename = os.path.join(tempdir, "u_3Dv.xdmf")
    mesh = UnitCubeMesh(MPI.comm_world, 2, 2, 2)
    u = Function(VectorFunctionSpace(mesh, ("Lagrange", 1)))
    u.vector().set(1.0 + (1j if has_petsc_complex else 0))
    with XDMFFile(mesh.mpi_comm(), filename, encoding=encoding) as file:
        file.write(u)


@pytest.mark.parametrize("encoding", encodings)
def test_save_3d_vector_series(tempdir, encoding):
    filename = os.path.join(tempdir, "u_3D.xdmf")
    mesh = UnitCubeMesh(MPI.comm_world, 2, 2, 2)
    u = Function(VectorFunctionSpace(mesh, ("Lagrange", 2)))
    with XDMFFile(mesh.mpi_comm(), filename, encoding=encoding) as file:
        u.vector().set(1.0 + (1j if has_petsc_complex else 0))
        file.write(u, 0.1)
        u.vector().set(2.0 + (2j if has_petsc_complex else 0))
        file.write(u, 0.2)
        u.vector().set(3.0 + (3j if has_petsc_complex else 0))
        file.write(u, 0.3)


@pytest.mark.parametrize("encoding", encodings)
def test_save_2d_tensor(tempdir, encoding):
    filename = os.path.join(tempdir, "tensor.xdmf")
    mesh = UnitSquareMesh(MPI.comm_world, 16, 16)
    u = Function(TensorFunctionSpace(mesh, ("Lagrange", 2)))
    u.vector().set(1.0 + (1j if has_petsc_complex else 0))
    with XDMFFile(mesh.mpi_comm(), filename, encoding=encoding) as file:
        file.write(u)


@pytest.mark.parametrize("encoding", encodings)
def test_save_3d_tensor(tempdir, encoding):
    filename = os.path.join(tempdir, "u3t.xdmf")
    mesh = UnitCubeMesh(MPI.comm_world, 4, 4, 4)
    u = Function(TensorFunctionSpace(mesh, ("Lagrange", 2)))
    u.vector().set(1.0 + (1j if has_petsc_complex else 0))
    with XDMFFile(mesh.mpi_comm(), filename, encoding=encoding) as file:
        file.write(u)


@pytest.mark.parametrize("encoding", encodings)
def test_save_1d_mesh(tempdir, encoding):
    filename = os.path.join(tempdir, "mf_1D.xdmf")
    mesh = UnitIntervalMesh(MPI.comm_world, 32)
    mf = MeshFunction("size_t", mesh, mesh.topology.dim, 0)

    mf.values[:] = numpy.arange(mesh.num_entities(1))

    with XDMFFile(mesh.mpi_comm(), filename, encoding=encoding) as file:
        file.write(mf)


@pytest.mark.parametrize("encoding", encodings)
@pytest.mark.parametrize("data_type", data_types)
def test_save_2D_cell_function(tempdir, encoding, data_type):
    dtype_str, dtype = data_type
    filename = os.path.join(tempdir, "mf_2D_%s.xdmf" % dtype_str)
    mesh = UnitSquareMesh(MPI.comm_world, 32, 32)
    mf = MeshFunction(dtype_str, mesh, mesh.topology.dim, 0)
    mf.name = "cells"

    mf.values[:] = numpy.arange(mesh.num_entities(2), dtype=dtype)

    with XDMFFile(mesh.mpi_comm(), filename, encoding=encoding) as file:
        file.write(mf)

    with XDMFFile(mesh.mpi_comm(), filename) as xdmf:
        read_function = getattr(xdmf, "read_mf_" + dtype_str)
        mf_in = read_function(mesh, "cells")

    diff = mf_in.values - mf.values
    assert numpy.all(diff == 0)


@pytest.mark.parametrize("encoding", encodings)
@pytest.mark.parametrize("data_type", data_types)
def test_save_3D_cell_function(tempdir, encoding, data_type):
    dtype_str, dtype = data_type
    mesh = UnitCubeMesh(MPI.comm_world, 4, 4, 4)
    mf = MeshFunction(dtype_str, mesh, mesh.topology.dim, 0)
    mf.name = "cells"

    mf.values[:] = numpy.arange(mesh.num_entities(3), dtype=dtype)

    filename = os.path.join(tempdir, "mf_3D_%s.xdmf" % dtype_str)

    with XDMFFile(mesh.mpi_comm(), filename, encoding=encoding) as file:
        file.write(mf)

    with XDMFFile(mesh.mpi_comm(), filename) as xdmf:
        read_function = getattr(xdmf, "read_mf_" + dtype_str)
        mf_in = read_function(mesh, "cells")

    diff = mf_in.values - mf.values
    assert numpy.all(diff == 0)


@pytest.mark.parametrize("encoding", encodings)
@pytest.mark.parametrize("data_type", data_types)
def test_save_2D_facet_function(tempdir, encoding, data_type):
    dtype_str, dtype = data_type
    mesh = UnitSquareMesh(MPI.comm_world, 32, 32)
    mf = MeshFunction(dtype_str, mesh, mesh.topology.dim - 1, 0)
    mf.name = "facets"

    if (MPI.size(mesh.mpi_comm()) == 1):
        for facet in Facets(mesh):
            mf.values[facet.index()] = dtype(facet.index())
    else:
        for facet in Facets(mesh):
            mf.values[facet.index()] = dtype(facet.global_index())
    filename = os.path.join(tempdir, "mf_facet_2D_%s.xdmf" % dtype_str)

    with XDMFFile(mesh.mpi_comm(), filename, encoding=encoding) as xdmf:
        xdmf.write(mf)

    with XDMFFile(mesh.mpi_comm(), filename) as xdmf:
        read_function = getattr(xdmf, "read_mf_" + dtype_str)
        mf_in = read_function(mesh, "facets")

    diff = mf_in.values - mf.values
    assert numpy.all(diff == 0)


@pytest.mark.parametrize("encoding", encodings)
@pytest.mark.parametrize("data_type", data_types)
def test_save_3D_facet_function(tempdir, encoding, data_type):
    dtype_str, dtype = data_type
    mesh = UnitCubeMesh(MPI.comm_world, 4, 4, 4)
    mf = MeshFunction(dtype_str, mesh, mesh.topology.dim - 1, 0)
    mf.name = "facets"

    if (MPI.size(mesh.mpi_comm()) == 1):
        for facet in Facets(mesh):
            mf.values[facet.index()] = dtype(facet.index())
    else:
        for facet in Facets(mesh):
            mf.values[facet.index()] = dtype(facet.global_index())
    filename = os.path.join(tempdir, "mf_facet_3D_%s.xdmf" % dtype_str)

    with XDMFFile(mesh.mpi_comm(), filename, encoding=encoding) as xdmf:
        xdmf.write(mf)

    with XDMFFile(mesh.mpi_comm(), filename) as xdmf:
        read_function = getattr(xdmf, "read_mf_" + dtype_str)
        mf_in = read_function(mesh, "facets")

    diff = mf_in.values - mf.values
    assert numpy.all(diff == 0)


@pytest.mark.parametrize("encoding", encodings)
@pytest.mark.parametrize("data_type", data_types)
def test_save_3D_edge_function(tempdir, encoding, data_type):
    dtype_str, dtype = data_type
    mesh = UnitCubeMesh(MPI.comm_world, 4, 4, 4)
    mf = MeshFunction(dtype_str, mesh, 1, 0)
    mf.name = "edges"

    mf.values[:] = numpy.arange(mesh.num_entities(1), dtype=dtype)

    filename = os.path.join(tempdir, "mf_edge_3D_%s.xdmf" % dtype_str)
    with XDMFFile(mesh.mpi_comm(), filename, encoding=encoding) as file:
        file.write(mf)


@pytest.mark.parametrize("encoding", encodings)
@pytest.mark.parametrize("data_type", data_types)
def test_save_2D_vertex_function(tempdir, encoding, data_type):
    dtype_str, dtype = data_type
    mesh = UnitSquareMesh(MPI.comm_world, 32, 32)
    mf = MeshFunction(dtype_str, mesh, 0, 0)
    mf.name = "vertices"
    for v in range(mesh.num_entities(0)):
        mf.values[v] = dtype(Vertex(mesh, v).global_index())
    filename = os.path.join(tempdir, "mf_vertex_2D_%s.xdmf" % dtype_str)

    with XDMFFile(mesh.mpi_comm(), filename, encoding=encoding) as file:
        file.write(mf)

    with XDMFFile(mesh.mpi_comm(), filename) as xdmf:
        read_function = getattr(xdmf, "read_mf_" + dtype_str)
        mf_in = read_function(mesh, "vertices")

    diff = mf_in.values - mf.values
    assert numpy.all(diff == 0)


@pytest.mark.parametrize("encoding", encodings)
@pytest.mark.parametrize("data_type", data_types)
def test_save_3D_vertex_function(tempdir, encoding, data_type):
    dtype_str, dtype = data_type
    filename = os.path.join(tempdir, "mf_vertex_3D_%s.xdmf" % dtype_str)
    mesh = UnitCubeMesh(MPI.comm_world, 4, 4, 4)
    mf = MeshFunction(dtype_str, mesh, 0, 0)
    for v in range(mesh.num_entities(0)):
        mf.values[v] = dtype(v)

    with XDMFFile(mesh.mpi_comm(), filename, encoding=encoding) as file:
        file.write(mf)


@pytest.mark.parametrize("encoding", encodings)
def test_save_points_2D(tempdir, encoding):
    mesh = UnitSquareMesh(MPI.comm_world, 16, 16)
<<<<<<< HEAD
    points, values = [], []
    for v in Vertices(mesh):
        points.append(v.point())
        values.append(numpy.linalg.norm(v.point()))
    vals = numpy.array(values)
    points = numpy.array(points)

=======
    points = mesh.geometry.points
    vals = numpy.linalg.norm(points, axis=1)
>>>>>>> 5e400780
    with XDMFFile(
            mesh.mpi_comm(),
            os.path.join(tempdir, "points_2D.xdmf"),
            encoding=encoding) as file:
        file.write(points)
    with XDMFFile(
            mesh.mpi_comm(),
            os.path.join(tempdir, "points_values_2D.xdmf"),
            encoding=encoding) as file:
        file.write(points, vals)


@pytest.mark.parametrize("encoding", encodings)
def test_save_points_3D(tempdir, encoding):
    mesh = UnitCubeMesh(MPI.comm_world, 4, 4, 4)
<<<<<<< HEAD
    points, values = [], []
    for v in Vertices(mesh):
        points.append(v.point())
        values.append(numpy.linalg.norm(v.point()))
    vals = numpy.array(values)
    points = numpy.array(points)

=======
    points = mesh.geometry.points
    vals = numpy.linalg.norm(points, axis=1)
>>>>>>> 5e400780
    with XDMFFile(
            mesh.mpi_comm(),
            os.path.join(tempdir, "points_3D.xdmf"),
            encoding=encoding) as file:
        file.write(points)
    with XDMFFile(
            mesh.mpi_comm(),
            os.path.join(tempdir, "points_values_3D.xdmf"),
            encoding=encoding) as file:
        file.write(points, vals)


@pytest.mark.parametrize("encoding", encodings)
@pytest.mark.parametrize("data_type", data_types)
def test_save_mesh_value_collection(tempdir, encoding, data_type):
    dtype_str, dtype = data_type
    mesh = UnitCubeMesh(MPI.comm_world, 4, 4, 4)
    tdim = mesh.topology.dim
    meshfn = MeshFunction(dtype_str, mesh, mesh.topology.dim, False)
    meshfn.name = "volume_marker"
    for c in Cells(mesh):
        if cpp.mesh.midpoint(c)[1] > 0.1:
            meshfn.values[c.index()] = dtype(1)
        if cpp.mesh.midpoint(c)[1] > 0.9:
            meshfn.values[c.index()] = dtype(2)

    for mvc_dim in range(0, tdim + 1):
        mvc = MeshValueCollection(dtype_str, mesh, mvc_dim)
        tag = "dim_{}_marker".format(mvc_dim)
        mvc.name = tag
        mesh.create_connectivity(mvc_dim, tdim)
        for e in MeshEntities(mesh, mvc_dim):
            if (cpp.mesh.midpoint(e)[0] > 0.5):
                mvc.set_value(e.index(), dtype(1))

        filename = os.path.join(tempdir, "mvc_{}.xdmf".format(mvc_dim))

        with XDMFFile(mesh.mpi_comm(), filename, encoding=encoding) as xdmf:
            xdmf.write(meshfn)
            xdmf.write(mvc)

        with XDMFFile(mesh.mpi_comm(), filename) as xdmf:
            read_function = getattr(xdmf, "read_mvc_" + dtype_str)
            mvc = read_function(mesh, tag)


@pytest.mark.parametrize("encoding", encodings)
@pytest.mark.parametrize("data_type", data_types)
def test_append_and_load_mesh_functions(tempdir, encoding, data_type):
    dtype_str, dtype = data_type
    meshes = [
        UnitSquareMesh(MPI.comm_world, 12, 12),
        UnitCubeMesh(MPI.comm_world, 2, 2, 2)
    ]

    for mesh in meshes:
        dim = mesh.topology.dim

        vf = MeshFunction(dtype_str, mesh, 0, 0)
        vf.name = "vertices"
        ff = MeshFunction(dtype_str, mesh, mesh.topology.dim - 1, 0)
        ff.name = "facets"
        cf = MeshFunction(dtype_str, mesh, mesh.topology.dim, 0)
        cf.name = "cells"

        if (MPI.size(mesh.mpi_comm()) == 1):
            for v in range(mesh.num_entities(0)):
                vf.values[v] = dtype(v)
            for facet in Facets(mesh):
                ff.values[facet.index()] = dtype(facet.index())
            for cell in Cells(mesh):
                cf.values[cell.index()] = dtype(cell.index())
        else:
            for v in range(mesh.num_entities(0)):
                vf.values[v] = dtype(Vertex(mesh, v).global_index())
            for facet in Facets(mesh):
                ff.values[facet.index()] = dtype(facet.global_index())
            for cell in Cells(mesh):
                cf.values[cell.index()] = dtype(cell.global_index())

        filename = os.path.join(tempdir, "appended_mf_%dD.xdmf" % dim)

        with XDMFFile(mesh.mpi_comm(), filename, encoding=encoding) as xdmf:
            xdmf.write(mesh)
            xdmf.write(vf)
            xdmf.write(ff)
            xdmf.write(cf)

        with XDMFFile(mesh.mpi_comm(), filename) as xdmf:
            read_function = getattr(xdmf, "read_mf_" + dtype_str)
            vf_in = read_function(mesh, "vertices")
            ff_in = read_function(mesh, "facets")
            cf_in = read_function(mesh, "cells")

        diff_vf = vf_in.values - vf.values
        diff_ff = ff_in.values - ff.values
        diff_cf = cf_in.values - cf.values

        assert numpy.all(diff_vf == 0)
        assert numpy.all(diff_ff == 0)
        assert numpy.all(diff_cf == 0)


@pytest.mark.parametrize("encoding", encodings)
@pytest.mark.parametrize("data_type", data_types)
def test_append_and_load_mesh_value_collections(tempdir, encoding, data_type):
    dtype_str, dtype = data_type
    mesh = UnitCubeMesh(MPI.comm_world, 2, 2, 2)
    mesh.create_connectivity_all()
    for d in range(mesh.geometry.dim + 1):
        mesh.create_global_indices(d)

    mvc_v = MeshValueCollection(dtype_str, mesh, 0)
    mvc_v.name = "vertices"
    mvc_e = MeshValueCollection(dtype_str, mesh, 1)
    mvc_e.name = "edges"
    mvc_f = MeshValueCollection(dtype_str, mesh, 2)
    mvc_f.name = "facets"
    mvc_c = MeshValueCollection(dtype_str, mesh, 3)
    mvc_c.name = "cells"

    mvcs = [mvc_v, mvc_e, mvc_f, mvc_c]

    filename = os.path.join(tempdir, "appended_mvcs.xdmf")
    with XDMFFile(mesh.mpi_comm(), filename) as xdmf:
        for mvc in mvcs:
            for ent in MeshEntities(mesh, mvc.dim):
                assert (mvc.set_value(ent.index(), dtype(ent.global_index())))
            xdmf.write(mvc)

    mvc_v_in = MeshValueCollection(dtype_str, mesh, 0)
    mvc_e_in = MeshValueCollection(dtype_str, mesh, 1)
    mvc_f_in = MeshValueCollection(dtype_str, mesh, 2)
    mvc_c_in = MeshValueCollection(dtype_str, mesh, 3)

    with XDMFFile(mesh.mpi_comm(), filename) as xdmf:
        read_function = getattr(xdmf, "read_mvc_" + dtype_str)
        mvc_v_in = read_function(mesh, "vertices")
        mvc_e_in = read_function(mesh, "edges")
        mvc_f_in = read_function(mesh, "facets")
        mvc_c_in = read_function(mesh, "cells")

    mvcs_in = [mvc_v_in, mvc_e_in, mvc_f_in, mvc_c_in]

    for (mvc, mvc_in) in zip(mvcs, mvcs_in):
        mf = MeshFunction(dtype_str, mesh, mvc, 0)
        mf_in = MeshFunction(dtype_str, mesh, mvc_in, 0)

        diff = mf_in.values - mf.values
        assert numpy.all(diff == 0)


def test_xdmf_timeseries_write_to_closed_hdf5_using_with(tempdir):
    mesh = UnitCubeMesh(MPI.comm_world, 2, 2, 2)
    V = FunctionSpace(mesh, ("CG", 1))
    u = Function(V)

    filename = os.path.join(tempdir, "time_series_closed_append.xdmf")
    with XDMFFile(mesh.mpi_comm(), filename) as xdmf:
        xdmf.write(u, float(0.0))

    xdmf.write(u, float(1.0))
    xdmf.close()

    with xdmf:
        xdmf.write(u, float(2.0))<|MERGE_RESOLUTION|>--- conflicted
+++ resolved
@@ -525,18 +525,8 @@
 @pytest.mark.parametrize("encoding", encodings)
 def test_save_points_2D(tempdir, encoding):
     mesh = UnitSquareMesh(MPI.comm_world, 16, 16)
-<<<<<<< HEAD
-    points, values = [], []
-    for v in Vertices(mesh):
-        points.append(v.point())
-        values.append(numpy.linalg.norm(v.point()))
-    vals = numpy.array(values)
-    points = numpy.array(points)
-
-=======
     points = mesh.geometry.points
     vals = numpy.linalg.norm(points, axis=1)
->>>>>>> 5e400780
     with XDMFFile(
             mesh.mpi_comm(),
             os.path.join(tempdir, "points_2D.xdmf"),
@@ -552,18 +542,8 @@
 @pytest.mark.parametrize("encoding", encodings)
 def test_save_points_3D(tempdir, encoding):
     mesh = UnitCubeMesh(MPI.comm_world, 4, 4, 4)
-<<<<<<< HEAD
-    points, values = [], []
-    for v in Vertices(mesh):
-        points.append(v.point())
-        values.append(numpy.linalg.norm(v.point()))
-    vals = numpy.array(values)
-    points = numpy.array(points)
-
-=======
     points = mesh.geometry.points
     vals = numpy.linalg.norm(points, axis=1)
->>>>>>> 5e400780
     with XDMFFile(
             mesh.mpi_comm(),
             os.path.join(tempdir, "points_3D.xdmf"),
