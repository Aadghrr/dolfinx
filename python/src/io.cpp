--- conflicted
+++ resolved
@@ -200,26 +200,15 @@
            py::arg("mvc"))
       // Points
       .def("write",
-<<<<<<< HEAD
-           py::overload_cast<
-               const Eigen::Array<double, Eigen::Dynamic, 3, Eigen::RowMajor>&>(
-=======
            py::overload_cast<const Eigen::Ref<
                const Eigen::Array<double, Eigen::Dynamic, 3, Eigen::RowMajor>>>(
->>>>>>> 5e400780
                &dolfin::io::XDMFFile::write),
            py::arg("points"))
       .def("write",
-<<<<<<< HEAD
-           py::overload_cast<
-               const Eigen::Array<double, Eigen::Dynamic, 3, Eigen::RowMajor>&,
-               const std::vector<double>&>(&dolfin::io::XDMFFile::write),
-=======
            py::overload_cast<const Eigen::Ref<const Eigen::Array<
                                  double, Eigen::Dynamic, 3, Eigen::RowMajor>>,
                              const std::vector<double>&>(
                &dolfin::io::XDMFFile::write),
->>>>>>> 5e400780
            py::arg("points"), py::arg("values"))
       // Checkpoints
       .def("write_checkpoint",
