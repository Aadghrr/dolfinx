--- conflicted
+++ resolved
@@ -219,11 +219,7 @@
              auto _points = points.cast<std::vector<dolfin::geometry::Point>>();
              instance.write(_points, values);
            },
-<<<<<<< HEAD
-           py::arg("points"), py::arg("values"), py::arg("encoding"))
-=======
            py::arg("points"), py::arg("values"))
->>>>>>> da4a94c1
       // Check points
       .def("write_checkpoint",
            [](dolfin::io::XDMFFile& instance,
