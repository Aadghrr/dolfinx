// Copyright (C) 2017 Chris N. Richardson and Garth N. Wells
//
// This file is part of DOLFIN.
//
// DOLFIN is free software: you can redistribute it and/or modify
// it under the terms of the GNU Lesser General Public License as published by
// the Free Software Foundation, either version 3 of the License, or
// (at your option) any later version.
//
// DOLFIN is distributed in the hope that it will be useful,
// but WITHOUT ANY WARRANTY; without even the implied warranty of
// MERCHANTABILITY or FITNESS FOR A PARTICULAR PURPOSE. See the
// GNU Lesser General Public License for more details.
//
// You should have received a copy of the GNU Lesser General Public License
// along with DOLFIN. If not, see <http://www.gnu.org/licenses/>.

#include <memory>
#include <pybind11/pybind11.h>
#include <pybind11/eigen.h>
#include <pybind11/numpy.h>
#include <pybind11/stl.h>
#include <pybind11/eval.h>

#include <dolfin/common/Variable.h>
#include <dolfin/geometry/BoundingBoxTree.h>
#include <dolfin/mesh/Mesh.h>
#include <dolfin/mesh/MeshEditor.h>
#include <dolfin/mesh/CellType.h>
#include <dolfin/mesh/MeshTopology.h>
#include <dolfin/mesh/MeshGeometry.h>
#include <dolfin/mesh/MeshEntity.h>
#include <dolfin/mesh/Vertex.h>
#include <dolfin/mesh/Edge.h>
#include <dolfin/mesh/Face.h>
#include <dolfin/mesh/Facet.h>
#include <dolfin/mesh/Cell.h>
#include <dolfin/mesh/MeshEntityIterator.h>
#include <dolfin/mesh/MeshIterator.h>
#include <dolfin/mesh/MeshFunction.h>
#include <dolfin/mesh/MeshValueCollection.h>
#include <dolfin/mesh/MeshQuality.h>
#include <dolfin/mesh/SubDomain.h>
#include <dolfin/mesh/SubsetIterator.h>
#include <dolfin/mesh/PeriodicBoundaryComputation.h>
#include <dolfin/function/Expression.h>

#include "casters.h"

namespace py = pybind11;

namespace dolfin_wrappers
{

  void mesh(py::module& m)
  {
    // Make dolfin::SubDomain from pointer
    m.def("make_dolfin_subdomain",
          [](std::uintptr_t e)
          {
            dolfin::SubDomain *p = reinterpret_cast<dolfin::SubDomain *>(e);
            return std::shared_ptr<const dolfin::SubDomain>(p);
          });

    // dolfin::CellType
    py::class_<dolfin::CellType> celltype(m, "CellType");

    // dolfin::CellType enums
    py::enum_<dolfin::CellType::Type>(celltype, "Type")
      .value("point", dolfin::CellType::Type::point)
      .value("interval", dolfin::CellType::Type::interval)
      .value("triangle", dolfin::CellType::Type::triangle)
      .value("quadrilateral", dolfin::CellType::Type::quadrilateral)
      .value("tetrahedron", dolfin::CellType::Type::tetrahedron)
      .value("hexahedron", dolfin::CellType::Type::hexahedron);

    celltype
      .def("type2string", &dolfin::CellType::type2string)
      .def("cell_type", &dolfin::CellType::cell_type)
      .def("description", &dolfin::CellType::description);

    // dolfin::MeshGeometry class
    py::class_<dolfin::MeshGeometry, std::shared_ptr<dolfin::MeshGeometry>>
      (m, "MeshGeometry", "DOLFIN MeshGeometry object")
      .def("dim", &dolfin::MeshGeometry::dim, "Geometrical dimension")
      .def("degree", &dolfin::MeshGeometry::degree, "Degree")
      .def("x", [](dolfin::MeshGeometry& self)
           {
             return Eigen::Map<Eigen::Matrix<double, Eigen::Dynamic, Eigen::Dynamic, Eigen::RowMajor>>
               (self.x().data(),
                self.num_points(),
                self.dim());
           });

    // dolfin::MeshTopology class
    py::class_<dolfin::MeshTopology, std::shared_ptr<dolfin::MeshTopology>, dolfin::Variable>
      (m, "MeshTopology", "DOLFIN MeshTopology object")
      .def("dim", &dolfin::MeshTopology::dim, "Topological dimension")
      .def("init", (void (dolfin::MeshTopology::*)(std::size_t)) &dolfin::MeshTopology::init)
      .def("init", (void (dolfin::MeshTopology::*)(std::size_t, std::int32_t, std::int64_t))
           &dolfin::MeshTopology::init)
      .def("__call__", (const dolfin::MeshConnectivity& (dolfin::MeshTopology::*)(std::size_t, std::size_t) const)
           &dolfin::MeshTopology::operator(), py::return_value_policy::reference_internal)
      .def("size", &dolfin::MeshTopology::size)
      .def("hash", &dolfin::MeshTopology::hash)
      .def("init_global_indices", &dolfin::MeshTopology::init_global_indices)
      .def("have_global_indices", &dolfin::MeshTopology::have_global_indices)
      .def("ghost_offset", &dolfin::MeshTopology::ghost_offset)
      .def("cell_owner", (const std::vector<unsigned int>& (dolfin::MeshTopology::*)() const) &dolfin::MeshTopology::cell_owner)
      .def("set_global_index", &dolfin::MeshTopology::set_global_index)
      .def("global_indices", [](const dolfin::MeshTopology& self, int dim)
           { auto& indices = self.global_indices(dim); return py::array_t<std::int64_t>(indices.size(), indices.data()); })
      .def("have_shared_entities", &dolfin::MeshTopology::have_shared_entities)
      .def("shared_entities",
           (std::map<std::int32_t, std::set<unsigned int> >&(dolfin::MeshTopology::*)(unsigned int))
           &dolfin::MeshTopology::shared_entities)
      .def("str", &dolfin::MeshTopology::str);

    // dolfin::Mesh
    py::class_<dolfin::Mesh, std::shared_ptr<dolfin::Mesh>, dolfin::Variable>
      (m, "Mesh", py::dynamic_attr(), "DOLFIN Mesh object")
      .def(py::init<const dolfin::Mesh&>())
      .def(py::init([](const MPICommWrapper comm)
                    { return std::unique_ptr<dolfin::Mesh>(new dolfin::Mesh(comm.get())); }))
      .def("bounding_box_tree", &dolfin::Mesh::bounding_box_tree)
      .def("cells", [](const dolfin::Mesh& self)
           {
             const unsigned int tdim = self.topology().dim();
             return py::array({(std::int32_t) self.topology().size(tdim), (std::int32_t) self.type().num_vertices(tdim)},
                              self.topology()(tdim, 0)().data());
           })
      .def("geometry", (dolfin::MeshGeometry& (dolfin::Mesh::*)()) &dolfin::Mesh::geometry,
           py::return_value_policy::reference, "Mesh geometry")
      .def("hash", &dolfin::Mesh::hash)
      .def("hmax", &dolfin::Mesh::hmax)
      .def("hmin", &dolfin::Mesh::hmin)
      .def("id", &dolfin::Mesh::id)
      .def("init_global", &dolfin::Mesh::init_global)
      .def("init", (void (dolfin::Mesh::*)() const) &dolfin::Mesh::init)
      .def("init", (std::size_t (dolfin::Mesh::*)(std::size_t) const) &dolfin::Mesh::init)
      .def("init", (void (dolfin::Mesh::*)(std::size_t, std::size_t) const) &dolfin::Mesh::init)
      .def("mpi_comm", [](dolfin::Mesh& self)
           { return MPICommWrapper(self.mpi_comm()); })
      .def("num_entities", &dolfin::Mesh::num_entities,
           "Number of mesh entities")
      .def("num_vertices", &dolfin::Mesh::num_vertices, "Number of vertices")
      .def("num_edges", &dolfin::Mesh::num_edges, "Number of edges")
      .def("num_faces", &dolfin::Mesh::num_faces, "Number of faces")
      .def("num_facets", &dolfin::Mesh::num_facets, "Number of facets")
      .def("num_cells", &dolfin::Mesh::num_cells, "Number of cells")
      .def("ordered", &dolfin::Mesh::ordered)
      .def("rmax", &dolfin::Mesh::rmax)
      .def("rmin", &dolfin::Mesh::rmin)
      .def("num_entities_global", &dolfin::Mesh::num_entities_global)
      .def("topology", (dolfin::MeshTopology& (dolfin::Mesh::*)())
           &dolfin::Mesh::topology, "Mesh topology",
           py::return_value_policy::reference_internal)
      .def("type", (const dolfin::CellType& (dolfin::Mesh::*)() const) &dolfin::Mesh::type,
           py::return_value_policy::reference)
      .def("ufl_id", [](const dolfin::Mesh& self){ return self.id(); })
      .def("cell_name", [](const dolfin::Mesh& self)
           { return dolfin::CellType::type2string(self.type().cell_type()); });

    // dolfin::MeshConnectivity class
    py::class_<dolfin::MeshConnectivity, std::shared_ptr<dolfin::MeshConnectivity>>
      (m, "MeshConnectivity", "DOLFIN MeshConnectivity object")
      .def("__call__", [](const dolfin::MeshConnectivity& self, std::size_t i)
           {
             return Eigen::Map<const Eigen::Matrix<unsigned int, Eigen::Dynamic, 1>>(self(i), self.size(i));
           }, py::return_value_policy::reference_internal)
      .def("size", (std::size_t (dolfin::MeshConnectivity::*)() const)
           &dolfin::MeshConnectivity::size)
      .def("size", (std::size_t (dolfin::MeshConnectivity::*)(std::size_t) const)
           &dolfin::MeshConnectivity::size);

    // dolfin::MeshEntity class
    py::class_<dolfin::MeshEntity, std::shared_ptr<dolfin::MeshEntity>>
      (m, "MeshEntity", "DOLFIN MeshEntity object")
      .def(py::init<const dolfin::Mesh&, std::size_t, std::size_t>())
      .def("dim", &dolfin::MeshEntity::dim, "Topological dimension")
      .def("mesh", &dolfin::MeshEntity::mesh, "Associated mesh")
      .def("index", (std::size_t (dolfin::MeshEntity::*)() const)
           &dolfin::MeshEntity::index, "Index")
      .def("global_index", &dolfin::MeshEntity::global_index, "Global index")
      .def("num_entities", &dolfin::MeshEntity::num_entities,
           "Number of incident entities of given dimension")
      .def("num_global_entities", &dolfin::MeshEntity::num_global_entities,
           "Global number of incident entities of given dimension")
      .def("entities", [](dolfin::MeshEntity& self, std::size_t dim)
           {
             return Eigen::Map<const Eigen::Matrix<unsigned int, Eigen::Dynamic, 1>>
               (self.entities(dim), self.num_entities(dim));
           })
      .def("midpoint", &dolfin::MeshEntity::midpoint, "Midpoint of Entity")
      .def("sharing_processes", &dolfin::MeshEntity::sharing_processes)
      .def("is_shared", &dolfin::MeshEntity::is_shared)
      .def("is_ghost", &dolfin::MeshEntity::is_ghost)
      .def("__str__", [](dolfin::MeshEntity& self){return self.str(false);});

    // dolfin::Vertex
    py::class_<dolfin::Vertex, std::shared_ptr<dolfin::Vertex>, dolfin::MeshEntity>
      (m, "Vertex", "DOLFIN Vertex object")
      .def(py::init<const dolfin::Mesh&, std::size_t>())
      .def("point", &dolfin::Vertex::point);

    // dolfin::Edge
    py::class_<dolfin::Edge, std::shared_ptr<dolfin::Edge>, dolfin::MeshEntity>
      (m, "Edge", "DOLFIN Edge object")
      .def(py::init<const dolfin::Mesh&, std::size_t>())
      .def("dot", &dolfin::Edge::dot)
      .def("length", &dolfin::Edge::length);

    // dolfin::Face
    py::class_<dolfin::Face, std::shared_ptr<dolfin::Face>, dolfin::MeshEntity>
      (m, "Face", "DOLFIN Face object")
      .def(py::init<const dolfin::Mesh&, std::size_t>())
      .def("normal", (dolfin::Point (dolfin::Face::*)() const) &dolfin::Face::normal)
      .def("normal", (double (dolfin::Face::*)(std::size_t) const) &dolfin::Face::normal)
      .def("area", &dolfin::Face::area);

    // dolfin::Facet
    py::class_<dolfin::Facet, std::shared_ptr<dolfin::Facet>, dolfin::MeshEntity>
      (m, "Facet", "DOLFIN Facet object")
      .def(py::init<const dolfin::Mesh&, std::size_t>())
      .def("exterior", &dolfin::Facet::exterior)
      .def("normal", (dolfin::Point (dolfin::Facet::*)() const)  &dolfin::Facet::normal);

    // dolfin::Cell
    py::class_<dolfin::Cell, std::shared_ptr<dolfin::Cell>, dolfin::MeshEntity>
      (m, "Cell", "DOLFIN Cell object")
      .def(py::init<const dolfin::Mesh&, std::size_t>())
      .def("distance", &dolfin::Cell::distance)
      .def("facet_area", &dolfin::Cell::facet_area)
      .def("h", &dolfin::Cell::h)
      .def("inradius", &dolfin::Cell::inradius)
      .def("normal", (dolfin::Point (dolfin::Cell::*)(std::size_t) const) &dolfin::Cell::normal)
      .def("circumradius", &dolfin::Cell::circumradius)
      .def("radius_ratio", &dolfin::Cell::radius_ratio)
      .def("volume", &dolfin::Cell::volume)
      .def("get_vertex_coordinates", [](const dolfin::Cell& self){
          std::vector<double> x;
          self.get_vertex_coordinates(x);
          return x; }, "Get cell vertex coordinates");

    // dolfin::MeshEntityIterator
    py::class_<dolfin::MeshEntityIterator, std::shared_ptr<dolfin::MeshEntityIterator>>
      (m, "MeshEntityIterator", "DOLFIN MeshEntityIterator object")
      .def(py::init<const dolfin::Mesh&, std::size_t>())
      .def("__iter__",[](dolfin::MeshEntityIterator& self) { self.operator--(); return self; }) // TODO: check return type and policy
      .def("__next__",[](dolfin::MeshEntityIterator& self)  // TODO: check return type and policy
           {
             self.operator++();
             if (self.end())
               throw py::stop_iteration("");
             return *self;
           });

    // dolfin::SubsetIterator
    py::class_<dolfin::SubsetIterator>(m, "SubsetIterator")
      .def(py::init<const dolfin::MeshFunction<std::size_t>&, std::size_t>())
      .def(py::init<const dolfin::SubsetIterator&>())
      .def("__iter__",[](dolfin::SubsetIterator& self) { self.operator--(); return self; })  // TODO: check return type and policy
      .def("__next__",[](dolfin::SubsetIterator& self)
           {
             self.operator++();
             if (self.end())
               throw py::stop_iteration("");
             return *self;
           });

    m.def("entities", [](dolfin::Mesh& mesh, std::size_t dim)
          { return dolfin::MeshEntityIterator(mesh, dim); });
    m.def("entities", [](dolfin::MeshEntity& meshentity, std::size_t dim)
          { return dolfin::MeshEntityIterator(meshentity, dim); });

    // dolfin::MeshIterator (cells, facets, faces, edges, vertices)
<<<<<<< HEAD



#define MESHITERATOR_MACRO(TYPE) \
    py::class_<dolfin::EntityRangeT<dolfin::TYPE>, std::shared_ptr<dolfin::EntityRangeT<dolfin::TYPE>>> \
      (m, #TYPE"Range", "DOLFIN "#TYPE"Range")\
      .def(py::init<const dolfin::MeshEntity&>()) \
      .def("__iter__", [](const dolfin::EntityRangeT<dolfin::TYPE>& r)\
           { return py::make_iterator(r.begin(), r.end()); });

    MESHITERATOR_MACRO(Cell);
    MESHITERATOR_MACRO(Facet);
    MESHITERATOR_MACRO(Face);
    MESHITERATOR_MACRO(Edge);
    MESHITERATOR_MACRO(Vertex);

=======
#define MESHITERATOR_MACRO(TYPE, NAME, ENTITYNAME)                     \
    py::class_<dolfin::TYPE, std::shared_ptr<dolfin::TYPE>> \
      (m, #NAME, "Range for iterating over entities of type "#ENTITYNAME" of a Mesh") \
      .def(py::init<const dolfin::Mesh&>()) \
      .def("__iter__", [](const dolfin::TYPE& c) { \
          return py::make_iterator(c.begin(), c.end()); \
        });

    MESHITERATOR_MACRO(Cells, Cells, Cell);
    MESHITERATOR_MACRO(Facets, Facets, Facet);
    MESHITERATOR_MACRO(Faces, Faces, Face);
    MESHITERATOR_MACRO(Edges, Edges, Edge);
    MESHITERATOR_MACRO(Vertices, Vertices, Vertex);
#undef MESHITERATOR_MACRO

    // dolfin::MeshIterator (cells, facets, faces, edges, vertices)
#define MESHENTITYITERATOR_MACRO(TYPE, NAME, ENTITYNAME)               \
    py::class_<dolfin::TYPE, std::shared_ptr<dolfin::TYPE>> \
      (m, #NAME, "Range for iterating over entities of type "#ENTITYNAME" incident to a MeshEntity") \
      .def(py::init<const dolfin::MeshEntity&>()) \
      .def("__iter__", [](const dolfin::TYPE& c) { \
          return py::make_iterator(c.begin(), c.end()); \
        });

    MESHENTITYITERATOR_MACRO(CellRange, CellRange, Cell);
    MESHENTITYITERATOR_MACRO(FacetRange, FacetRange, Facet);
    MESHENTITYITERATOR_MACRO(FaceRange, FaceRange, Face);
    MESHENTITYITERATOR_MACRO(EdgeRange, EdgeRange, Edge);
    MESHENTITYITERATOR_MACRO(VertexRange, VertexRange, Vertex);
>>>>>>> 836dbd8d
#undef MESHITERATOR_MACRO

    // dolfin::MeshFunction
#define MESHFUNCTION_MACRO(SCALAR, SCALAR_NAME) \
    py::class_<dolfin::MeshFunction<SCALAR>, \
        std::shared_ptr<dolfin::MeshFunction<SCALAR>>, dolfin::Variable>  \
      (m, "MeshFunction"#SCALAR_NAME, "DOLFIN MeshFunction object") \
      .def(py::init([](std::shared_ptr<const dolfin::Mesh> mesh, std::size_t dim) \
                    { return dolfin::MeshFunction<SCALAR>(mesh, dim, 0); })) \
      .def(py::init<std::shared_ptr<const dolfin::Mesh>, std::size_t, SCALAR>()) \
      .def(py::init<std::shared_ptr<const dolfin::Mesh>, const dolfin::MeshValueCollection<SCALAR>&>()) \
      .def("__getitem__", (const SCALAR& (dolfin::MeshFunction<SCALAR>::*) \
                           (std::size_t) const) \
           &dolfin::MeshFunction<SCALAR>::operator[]) \
      .def("__setitem__", [](dolfin::MeshFunction<SCALAR>& self, \
                             std::size_t index, SCALAR value) \
           { self.operator[](index) = value;}) \
      .def("__getitem__", (const SCALAR& (dolfin::MeshFunction<SCALAR>::*) \
                           (const dolfin::MeshEntity&) const) \
           &dolfin::MeshFunction<SCALAR>::operator[]) \
      .def("__setitem__", [](dolfin::MeshFunction<SCALAR>& self, \
                             const dolfin::MeshEntity& index, SCALAR value) \
           { self.operator[](index) = value;}) \
      .def("__len__", &dolfin::MeshFunction<SCALAR>::size) \
      .def("dim", &dolfin::MeshFunction<SCALAR>::dim) \
      .def("size", &dolfin::MeshFunction<SCALAR>::size) \
      .def("id", &dolfin::MeshFunction<SCALAR>::id) \
      .def("ufl_id", &dolfin::MeshFunction<SCALAR>::id) \
      .def("mesh", &dolfin::MeshFunction<SCALAR>::mesh) \
      .def("set_values", &dolfin::MeshFunction<SCALAR>::set_values) \
      .def("set_all", &dolfin::MeshFunction<SCALAR>::set_all) \
      .def("where_equal", &dolfin::MeshFunction<SCALAR>::where_equal) \
      .def("array", [](dolfin::MeshFunction<SCALAR>& self) \
           { return Eigen::Map<Eigen::Matrix<SCALAR, Eigen::Dynamic, 1>>(self.values(), self.size()); })

    MESHFUNCTION_MACRO(bool, Bool);
    MESHFUNCTION_MACRO(int, Int);
    MESHFUNCTION_MACRO(double, Double);
    MESHFUNCTION_MACRO(std::size_t, Sizet);
#undef MESHFUNCTION_MACRO

    // dolfin::MeshValueCollection
#define MESHVALUECOLLECTION_MACRO(SCALAR, SCALAR_NAME) \
    py::class_<dolfin::MeshValueCollection<SCALAR>, \
      std::shared_ptr<dolfin::MeshValueCollection<SCALAR>>, dolfin::Variable>   \
      (m, "MeshValueCollection_"#SCALAR_NAME, "DOLFIN MeshValueCollection object") \
      .def(py::init<std::shared_ptr<const dolfin::Mesh>>()) \
      .def(py::init<std::shared_ptr<const dolfin::Mesh>, std::size_t>()) \
      .def("dim", &dolfin::MeshValueCollection<SCALAR>::dim) \
      .def("size", &dolfin::MeshValueCollection<SCALAR>::size) \
      .def("get_value", &dolfin::MeshValueCollection<SCALAR>::get_value) \
      .def("set_value", (bool (dolfin::MeshValueCollection<SCALAR>::*)(std::size_t, const SCALAR&)) \
           &dolfin::MeshValueCollection<SCALAR>::set_value) \
      .def("set_value", (bool (dolfin::MeshValueCollection<SCALAR>::*)(std::size_t, std::size_t, const SCALAR&)) \
           &dolfin::MeshValueCollection<SCALAR>::set_value) \
      .def("values", (std::map<std::pair<std::size_t, std::size_t>, SCALAR>& (dolfin::MeshValueCollection<SCALAR>::*)()) \
           &dolfin::MeshValueCollection<SCALAR>::values, py::return_value_policy::reference) \
      .def("assign", [](dolfin::MeshValueCollection<SCALAR>& self, const dolfin::MeshFunction<SCALAR>& mf) { self = mf; }) \
      .def("assign", [](dolfin::MeshValueCollection<SCALAR>& self, const dolfin::MeshValueCollection<SCALAR>& other) \
         { self = other; })

    MESHVALUECOLLECTION_MACRO(bool, bool);
    MESHVALUECOLLECTION_MACRO(int, int);
    MESHVALUECOLLECTION_MACRO(double, double);
    MESHVALUECOLLECTION_MACRO(std::size_t, sizet);
#undef MESHVALUECOLLECTION_MACRO

    // dolfin::MeshEditor
    py::class_<dolfin::MeshEditor, std::shared_ptr<dolfin::MeshEditor>>
      (m, "MeshEditor", "DOLFIN MeshEditor object")
      .def(py::init<>())
      .def("open", (void (dolfin::MeshEditor::*)(dolfin::Mesh& , dolfin::CellType::Type, std::size_t, std::size_t, std::size_t))
           &dolfin::MeshEditor::open,
           py::arg("mesh"), py::arg("type"), py::arg("tdim"), py::arg("gdim"), py::arg("degree") = 1)
      .def("init_vertices_global", &dolfin::MeshEditor::init_vertices_global)
      .def("init_cells_global", &dolfin::MeshEditor::init_cells_global)
      .def("add_vertex", (void (dolfin::MeshEditor::*)(std::size_t, const dolfin::Point&))
           &dolfin::MeshEditor::add_vertex)
      .def("add_cell", (void (dolfin::MeshEditor::*)(std::size_t, const std::vector<std::size_t>&))
           &dolfin::MeshEditor::add_cell)
      .def("close", &dolfin::MeshEditor::close, py::arg("order") = true);

    // dolfin::MeshQuality
    py::class_<dolfin::MeshQuality>
      (m, "MeshQuality", "DOLFIN MeshQuality class")
      .def_static("radius_ratios", &dolfin::MeshQuality::radius_ratios)
      .def_static("radius_ratio_histogram_data", &dolfin::MeshQuality::radius_ratio_histogram_data)
      .def_static("radius_ratio_min_max", &dolfin::MeshQuality::radius_ratio_min_max)
      .def_static("radius_ratio_matplotlib_histogram", &dolfin::MeshQuality::radius_ratio_matplotlib_histogram,
                  py::arg("mesh"), py::arg("num_bins")=50)
      .def_static("dihedral_angles_min_max", &dolfin::MeshQuality::dihedral_angles_min_max)
      .def_static("dihedral_angles_matplotlib_histogram", &dolfin::MeshQuality::dihedral_angles_matplotlib_histogram);

    // dolfin::SubDomain trampoline class for user overloading from
    // Python
    class PySubDomain : public dolfin::SubDomain
    {
      using dolfin::SubDomain::SubDomain;

      bool inside(Eigen::Ref<const Eigen::VectorXd> x, bool on_boundary) const override
      { PYBIND11_OVERLOAD(bool, dolfin::SubDomain, inside, x, on_boundary); }

      void map(Eigen::Ref<const Eigen::VectorXd> x, Eigen::Ref<Eigen::VectorXd> y) const override
      { PYBIND11_OVERLOAD(void, dolfin::SubDomain, map, x, y); }
    };

    // dolfin::SubDomian
    py::class_<dolfin::SubDomain, std::shared_ptr<dolfin::SubDomain>, PySubDomain>
      (m, "SubDomain", "DOLFIN SubDomain object")
      .def(py::init<double>(), py::arg("map_tol")=DOLFIN_EPS)
      .def("inside", (bool (dolfin::SubDomain::*)(Eigen::Ref<const Eigen::VectorXd>, bool) const)
           &dolfin::SubDomain::inside)
      .def("map", (void (dolfin::SubDomain::*)(Eigen::Ref<const Eigen::VectorXd>, Eigen::Ref<Eigen::VectorXd>) const)
           &dolfin::SubDomain::map)
      .def("set_property", &dolfin::SubDomain::set_property)
      .def("get_property", &dolfin::SubDomain::get_property)
      .def("mark_cells", (void (dolfin::SubDomain::*)(dolfin::Mesh&, std::size_t, bool) const)
           &dolfin::SubDomain::mark_cells, py::arg("mesh"), py::arg("sub_domain"), py::arg("check_midpoint")=true)
      .def("mark_facets", (void (dolfin::SubDomain::*)(dolfin::Mesh&, std::size_t, bool) const)
           &dolfin::SubDomain::mark_facets, py::arg("mesh"), py::arg("sub_domain"), py::arg("check_midpoint")=true)
      .def("mark", (void (dolfin::SubDomain::*)(dolfin::MeshFunction<std::size_t>&, std::size_t, bool) const)
           &dolfin::SubDomain::mark, py::arg("meshfunction"), py::arg("marker"), py::arg("check_midpoint")=true)
      .def("mark", (void (dolfin::SubDomain::*)(dolfin::MeshFunction<double>&, double, bool) const)
           &dolfin::SubDomain::mark, py::arg("meshfunction"), py::arg("marker"), py::arg("check_midpoint")=true)
      .def("mark", (void (dolfin::SubDomain::*)(dolfin::MeshFunction<bool>&, bool, bool) const)
           &dolfin::SubDomain::mark, py::arg("meshfunction"), py::arg("marker"), py::arg("check_midpoint")=true);

    // dolfin::PeriodicBoundaryComputation
    py::class_<dolfin::PeriodicBoundaryComputation>
      (m, "PeriodicBoundaryComputation")
      .def_static("compute_periodic_pairs", &dolfin::PeriodicBoundaryComputation::compute_periodic_pairs)
      .def_static("masters_slaves", &dolfin::PeriodicBoundaryComputation::masters_slaves);

  }

}<|MERGE_RESOLUTION|>--- conflicted
+++ resolved
@@ -274,54 +274,35 @@
           { return dolfin::MeshEntityIterator(meshentity, dim); });
 
     // dolfin::MeshIterator (cells, facets, faces, edges, vertices)
-<<<<<<< HEAD
-
-
-
-#define MESHITERATOR_MACRO(TYPE) \
-    py::class_<dolfin::EntityRangeT<dolfin::TYPE>, std::shared_ptr<dolfin::EntityRangeT<dolfin::TYPE>>> \
-      (m, #TYPE"Range", "DOLFIN "#TYPE"Range")\
-      .def(py::init<const dolfin::MeshEntity&>()) \
-      .def("__iter__", [](const dolfin::EntityRangeT<dolfin::TYPE>& r)\
-           { return py::make_iterator(r.begin(), r.end()); });
-
-    MESHITERATOR_MACRO(Cell);
-    MESHITERATOR_MACRO(Facet);
-    MESHITERATOR_MACRO(Face);
-    MESHITERATOR_MACRO(Edge);
-    MESHITERATOR_MACRO(Vertex);
-
-=======
-#define MESHITERATOR_MACRO(TYPE, NAME, ENTITYNAME)                     \
+#define MESHITERATOR_MACRO(TYPE, ENTITYNAME)                     \
     py::class_<dolfin::TYPE, std::shared_ptr<dolfin::TYPE>> \
-      (m, #NAME, "Range for iterating over entities of type "#ENTITYNAME" of a Mesh") \
+      (m, #TYPE, "Range for iterating over entities of type "#ENTITYNAME" of a Mesh") \
       .def(py::init<const dolfin::Mesh&>()) \
       .def("__iter__", [](const dolfin::TYPE& c) { \
           return py::make_iterator(c.begin(), c.end()); \
         });
 
-    MESHITERATOR_MACRO(Cells, Cells, Cell);
-    MESHITERATOR_MACRO(Facets, Facets, Facet);
-    MESHITERATOR_MACRO(Faces, Faces, Face);
-    MESHITERATOR_MACRO(Edges, Edges, Edge);
-    MESHITERATOR_MACRO(Vertices, Vertices, Vertex);
+    MESHITERATOR_MACRO(Cells, Cell);
+    MESHITERATOR_MACRO(Facets, Facet);
+    MESHITERATOR_MACRO(Faces, Face);
+    MESHITERATOR_MACRO(Edges, Edge);
+    MESHITERATOR_MACRO(Vertices, Vertex);
 #undef MESHITERATOR_MACRO
 
     // dolfin::MeshIterator (cells, facets, faces, edges, vertices)
-#define MESHENTITYITERATOR_MACRO(TYPE, NAME, ENTITYNAME)               \
+#define MESHENTITYITERATOR_MACRO(TYPE, ENTITYNAME)               \
     py::class_<dolfin::TYPE, std::shared_ptr<dolfin::TYPE>> \
-      (m, #NAME, "Range for iterating over entities of type "#ENTITYNAME" incident to a MeshEntity") \
+      (m, #TYPE, "Range for iterating over entities of type "#ENTITYNAME" incident to a MeshEntity") \
       .def(py::init<const dolfin::MeshEntity&>()) \
       .def("__iter__", [](const dolfin::TYPE& c) { \
           return py::make_iterator(c.begin(), c.end()); \
         });
 
-    MESHENTITYITERATOR_MACRO(CellRange, CellRange, Cell);
-    MESHENTITYITERATOR_MACRO(FacetRange, FacetRange, Facet);
-    MESHENTITYITERATOR_MACRO(FaceRange, FaceRange, Face);
-    MESHENTITYITERATOR_MACRO(EdgeRange, EdgeRange, Edge);
-    MESHENTITYITERATOR_MACRO(VertexRange, VertexRange, Vertex);
->>>>>>> 836dbd8d
+    MESHENTITYITERATOR_MACRO(CellRange, Cell);
+    MESHENTITYITERATOR_MACRO(FacetRange, Facet);
+    MESHENTITYITERATOR_MACRO(FaceRange, Face);
+    MESHENTITYITERATOR_MACRO(EdgeRange, Edge);
+    MESHENTITYITERATOR_MACRO(VertexRange, Vertex);
 #undef MESHITERATOR_MACRO
 
     // dolfin::MeshFunction
