# -*- coding: utf-8 -*-
"""FIXME: Add description"""

# Copyright (C) 2017 Chris N. Richardson and Garth N. Wells
#
# Distributed under the terms of the GNU Lesser Public License (LGPL),
# either version 3 of the License, or (at your option) any later
# version.

import types
import numpy
import ufl
from ufl import product
from ufl.utils.indexflattening import (flatten_multiindex,
                                       shape_to_strides)
import dolfin.cpp as cpp
import dolfin.function.jit as jit

__all__ = ["UserExpression"]


def _select_element(family, cell, degree, value_shape):
    """Select finite element type for cases where user has not provided a
    complete ufl.FiniteElement

    """
    if family is None:
        if degree == 0:
            family = "Discontinuous Lagrange"
        else:
            family = "Lagrange"

    if len(value_shape) == 0:
        element = ufl.FiniteElement(family, cell, degree)
    elif len(value_shape) == 1:
        element = ufl.VectorElement(family, cell, degree, dim=value_shape[0])
    else:
        element = ufl.TensorElement(family, cell, degree, shape=value_shape)

    return element


class _InterfaceExpression(cpp.function.Expression):
    """A DOLFIN C++ Expression to which user eval functions are attached.

    """

    def __init__(self, user_expression, value_shape):
        self.user_expression = user_expression

        # Wrap eval functions
        def wrapped_eval(self, values, x):
            self.user_expression.eval(values, x)

        def wrapped_eval_cell(self, values, x, cell):
            self.user_expression.eval_cell(values, x, cell)

        # Attach user-provided Python eval functions (if they exist in
        # the user expression class) to the C++ class
        if hasattr(user_expression, 'eval'):
            self.eval = types.MethodType(wrapped_eval, self)
        elif hasattr(user_expression, 'eval_cell'):
            self.eval_cell = types.MethodType(wrapped_eval_cell, self)

        # Create C++ Expression object
        cpp.function.Expression.__init__(self, value_shape)


class BaseExpression(ufl.Coefficient):
    def __init__(self, cell=None, element=None, domain=None, name=None,
                 label=None):

        # Some messy cell/domain handling for compatibility, will be
        # straightened out later
        if domain is None:
            ufl_domain = None
        else:
            if isinstance(domain, ufl.domain.AbstractDomain):
                ufl_domain = domain
            else:
                # Probably getting a Mesh here, from existing dolfin
                # tests. Will be the same later anyway.
                ufl_domain = domain.ufl_domain()

            if cell is None:
                cell = ufl_domain.ufl_cell()

        # Initialise base class
        ufl_function_space = ufl.FunctionSpace(ufl_domain, element)
        ufl.Coefficient.__init__(self, ufl_function_space, count=self.id())

        name = name or "f_" + str(ufl.Coefficient.count(self))
        label = label or "User defined expression"
        self._cpp_object.rename(name, label)

    def ufl_evaluate(self, x, component, derivatives):
        """Function used by ufl to evaluate the Expression"""
        assert derivatives == ()  # TODO: Handle derivatives

        if component:
            shape = self.ufl_shape
            assert len(shape) == len(component)
            value_size = product(shape)
            index = flatten_multiindex(component, shape_to_strides(shape))
            values = numpy.zeros(value_size)
            # FIXME: use a function with a return value
            self(*x, values=values)
            return values[index]
        else:
            # Scalar evaluation
            return self(*x)

    # def __call__(self, x):
    #     return self._cpp_object(x)
    def __call__(self, *args, **kwargs):
        # GNW: This function is copied from the old DOLFIN Python
        # code. It is far too complicated. There is no need to provide
        # so many ways of doing the same thing.
        #
        # Deprecate as many options as possible

        if len(args) == 0:
            raise TypeError("expected at least 1 argument")

        # Test for ufl restriction
        if len(args) == 1 and isinstance(args[0], str):
            if args[0] in ('+', '-'):
                return ufl.Coefficient.__call__(self, *args)

        # Test for ufl mapping
        if len(args) == 2 and isinstance(args[1], dict) and self in args[1]:
            return ufl.Coefficient.__call__(self, *args)

        # Some help variables
        value_size = product(self.ufl_element().value_shape())

        # If values (return argument) is passed, check the type and
        # length
        values = kwargs.get("values", None)
        if values is not None:
            if not isinstance(values, numpy.ndarray):
                raise TypeError("expected a NumPy array for 'values'")
            if len(values) != value_size or not numpy.issubdtype(values.dtype, 'd'):
                raise TypeError("expected a double NumPy array of length"
                                " %d for return values." % value_size)
            values_provided = True
        else:
            values_provided = False
            values = numpy.zeros(value_size, dtype='d')

        # Get dim if element has any domains
        cell = self.ufl_element().cell()
        dim = None if cell is None else cell.geometric_dimension()

        # Assume all args are x argument
        x = args

        # If only one x argument has been provided, unpack it if it's
        # an iterable
        if len(x) == 1:
            if isinstance(x[0], cpp.geometry.Point):
                if dim is not None:
                    x = [x[0][i] for i in range(dim)]
                else:
                    x = [x[0][i] for i in range(3)]
            elif hasattr(x[0], '__iter__'):
                x = x[0]

        # Convert it to an 1D numpy array
        try:
            x = numpy.fromiter(x, 'd')
        except (TypeError, ValueError, AssertionError):
            raise TypeError("expected scalar arguments for the coordinates")

        if len(x) == 0:
            raise TypeError("coordinate argument too short")

        if dim is None:
            # Disabled warning as it breaks py.test due to excessive
            # output, and that code that is warned about is still
            # officially supported. See
            # https://bitbucket.org/fenics-project/dolfin/issues/355/
            # warning("Evaluating an Expression without knowing the right geometric dimension, assuming %d is correct." % len(x))
            pass
        else:
            if len(x) != dim:
                raise TypeError("expected the geometry argument to be of "
                                "length %d" % dim)

        # The actual evaluation
        self._cpp_object.eval(values, x)

        # If scalar return statement, return scalar value.
        if value_size == 1 and not values_provided:
            return values[0]

        return values

    def id(self):
        return self._cpp_object.id()

    def value_rank(self):
        return self._cpp_object.value_rank()

    def value_dimension(self, i):
        return self._cpp_object.value_dimension(i)

    def name(self):
        return self._cpp_object.name()

    def label(self):
        return self._cpp_object.label()

    def __str__(self):
        return self._cpp_object.name()

    def cpp_object(self):
        return self._cpp_object

    def compute_vertex_values(self, mesh):
        return self._cpp_object.compute_vertex_values(mesh)


class UserExpression(BaseExpression):
    """Base class for user-defined Python Expression classes, where the
    user overloads eval or eval_cell

    """

    def __init__(self, *args, **kwargs):

        # Extract data
        element = kwargs.pop("element", None)
        degree = kwargs.pop("degree", 2)
        cell = kwargs.pop("cell", None)
        domain = kwargs.pop("domain", None)
        name = kwargs.pop("name", None)
        label = kwargs.pop("label", None)
        # mpi_comm = kwargs.pop("mpi_comm", None)
        if (len(kwargs) > 0):
            raise RuntimeError("Invalid keyword argument")

        # Deduce element type if not provided
        if element is None:
            if hasattr(self, "value_shape"):
                value_shape = self.value_shape()
            else:
                print("WARNING: user expression has not supplied value_shape method or an element. Assuming scalar element.")
                value_shape = ()

            element = _select_element(family=None, cell=cell, degree=degree,
                                      value_shape=value_shape)
        else:
            value_shape = element.value_shape()

        self._cpp_object = _InterfaceExpression(self, value_shape)
        BaseExpression.__init__(self, cell=cell, element=element, domain=domain,
                                name=name, label=label)


class ExpressionParameters(object):
    """Storage and setting/getting of User Parameters attached to Expression"""
    def __init__(self, cpp_object, params):
        self._params = params
        self._cpp_object = cpp_object
        if "user_parameters" in self._params:
            raise RuntimeError("'user_parameters' is reserved. Do not use in Expression")
        for k, v in self._params.items():
            self[k] = v

    def __getitem__(self, key):
        if key in self._params.keys():
            if isinstance(self._params[key], (float, int)):
                return self._cpp_object.get_property(key)
            else:
                return self._cpp_object.get_generic_function(key)
        else:
            raise AttributeError

    def __setitem__(self, key, value):
        if key == 'values':
            raise KeyError("Reserved name 'values'")
        if key in self._params.keys():
            self._cpp_object.set_property(key, value)

    def __contains__(self, key):
        return key in self._params

    def update(self, params):
        for k, v in dict(params).items():
            self[k] = v

<<<<<<< HEAD
=======
class CompiledExpression(BaseExpression):
    """Wrap a compiled module of type cpp.Expression"""

    def __init__(self, cpp_module=None, **kwargs):

        # Remove arguments that are used in Expression creation
        element = kwargs.pop("element", None)
        degree = kwargs.pop("degree", None)
        cell = kwargs.pop("cell", None)
        domain = kwargs.pop("domain", None)
        name = kwargs.pop("name", None)
        label = kwargs.pop("label", None)
        mpi_comm = kwargs.pop("mpi_comm", None)

        if not isinstance(cpp_module, cpp.function.Expression):
            raise RuntimeError("Must supply compiled C++ Expression module to CompiledExpression")
        else:
            self._cpp_object = cpp_module

            params = kwargs
            for k, val in params.items():
                if not isinstance(k, str):
                    raise KeyError("User Parameter key must be a string")
                if not hasattr(self._cpp_object, k):
                    raise AttributeError("Compiled module does not have attribute %s", k)
                setattr(self._cpp_object, k, val)

        if element and degree:
            raise RuntimeError("Cannot specify an element and a degree for Expressions.")

        # Deduce element type if not provided
        if element is None:
            if degree is None:
                raise KeyError("Must supply element or degree")
            value_shape = tuple(self.value_dimension(i)
                                for i in range(self.value_rank()))
            if domain is not None and cell is None:
                cell = domain.ufl_cell()
            element = _select_element(family=None, cell=cell, degree=degree,
                                      value_shape=value_shape)

        BaseExpression.__init__(self, cell=cell, element=element, domain=domain,
                                name=name, label=label)

    def __getattr__(self, name):
        if hasattr(self._cpp_object, name):
            return getattr(self._cpp_object, name)

    def __setattr__(self, name, value):
        if name.startswith("_"):
            super().__setattr__(name, value)
        elif hasattr(self._cpp_object, name):
            setattr(self._cpp_object, name, value)


>>>>>>> 6fcc7e42

class Expression(BaseExpression):
    """JIT Expressions"""

    def __init__(self, cpp_code=None, *args, **kwargs):

        # Developer note: class attributes must be prefixed by "_",
        # otherwise problems occur due to __setattr__, which is used
        # to pass parameters through to JIT complied expression.

        # Remove arguments that are used in Expression creation
        element = kwargs.pop("element", None)
        degree = kwargs.pop("degree", None)
        cell = kwargs.pop("cell", None)
        domain = kwargs.pop("domain", None)
        name = kwargs.pop("name", None)
        label = kwargs.pop("label", None)
        # mpi_comm = kwargs.pop("mpi_comm", None)


        if not isinstance(cpp_code, (str, tuple, list)):
            raise RuntimeError("Must supply C++ code to Expression")
        else:
            params = kwargs
            for k in params:
                if not isinstance(k, str):
                    raise KeyError("User parameter key must be a string")

            self._cpp_object = jit.compile_expression(cpp_code, params)
            self._parameters = ExpressionParameters(self._cpp_object, params)

        if element and degree:
            raise RuntimeError("Cannot specify an element and a degree for Expressions.")

        # Deduce element type if not provided
        if element is None:
            if degree is None:
                raise KeyError("Must supply element or degree")
            value_shape = tuple(self.value_dimension(i)
                                for i in range(self.value_rank()))
            if domain is not None and cell is None:
                cell = domain.ufl_cell()
            element = _select_element(family=None, cell=cell, degree=degree,
                                      value_shape=value_shape)

        # FIXME: The below is invasive and fragile. Fix multistage so
        #        this is not required.
        # Store C++ code and user parameters because they are used by
        # the the multistage module.
        self._user_parameters = kwargs
        self._cppcode = cpp_code

        BaseExpression.__init__(self, cell=cell, element=element, domain=domain,
                                name=name, label=label)

    def __getattr__(self, name):
        "Pass attributes through to (JIT compiled) Expression object"
        if name == 'user_parameters':
            return self._parameters
        else:
            return self._parameters[name]

    def __setattr__(self, name, value):
        # FIXME: this messes up setting attributes
        if name.startswith("_"):
            super().__setattr__(name, value)
        elif name in self._parameters:
            self._parameters[name] = value<|MERGE_RESOLUTION|>--- conflicted
+++ resolved
@@ -290,8 +290,7 @@
         for k, v in dict(params).items():
             self[k] = v
 
-<<<<<<< HEAD
-=======
+
 class CompiledExpression(BaseExpression):
     """Wrap a compiled module of type cpp.Expression"""
 
@@ -347,8 +346,6 @@
             setattr(self._cpp_object, name, value)
 
 
->>>>>>> 6fcc7e42
-
 class Expression(BaseExpression):
     """JIT Expressions"""
 
@@ -366,7 +363,6 @@
         name = kwargs.pop("name", None)
         label = kwargs.pop("label", None)
         # mpi_comm = kwargs.pop("mpi_comm", None)
-
 
         if not isinstance(cpp_code, (str, tuple, list)):
             raise RuntimeError("Must supply C++ code to Expression")
