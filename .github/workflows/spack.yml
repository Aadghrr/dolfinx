name: Spack build

on:
  # Uncomment the below 'push' to trigger on push
  push:
   branches:
     - "**"
  schedule:
    # '*' is a special character in YAML, so string must be quoted
    - cron: "0 2 * * THU"

jobs:
  build:
    strategy:
      matrix:
        os: [ubuntu-20.04, macos-10.15]
      fail-fast: false
    runs-on: ${{ matrix.os }}

    env:
      MPLBACKEND: agg
<<<<<<< HEAD
      OPENBLAS_NUM_THREADS: 1
=======
      OMPI_MCA_rmaps_base_oversubscribe: 1
      OMPI_MCA_plm: isolated
      OMPI_MCA_btl_vader_single_copy_mechanism: none
      OMPI_MCA_mpi_yield_when_idle: 1
      OMPI_MCA_hwloc_base_binding_policy: none
>>>>>>> 2d0b6b8a

    steps:
      # grub-efi: https://github.com/actions/virtual-environments/issues/1605
      - name: Install compilers
        run: |
          sudo apt-get update
          sudo apt-get install grub-efi
          sudo update-grub
          sudo apt-get upgrade
          sudo apt-get install g++-10 gfortran-10 grub-efi
        if: matrix.os == 'ubuntu-20.04'

      - name: Get Spack
        uses: actions/checkout@v2
        with:
          path: ./spack
          repository: spack/spack

      - name: Build DOLFIN-X (C++) via Spack
        run: |
          . ./spack/share/spack/setup-env.sh
          spack env create cpp
          spack env activate cpp
          echo "  concretization: together" >> ./spack/var/spack/environments/cpp/spack.yaml
          # See issue with 3.14 at https://github.com/spack/spack/issues/19417
          spack add fenics-dolfinx
          # spack add fenics-dolfinx ^petsc@3.13.6
          # spack add py-fenics-dolfinx ^petsc@3.13.6+mumps
          spack install

      - name: Get DOLFIN-X code (to access test files)
        uses: actions/checkout@v2
        with:
          path: ./dolfinx-test

      - name: Run a C++ test via Spack
        run: |
          . ./spack/share/spack/setup-env.sh
          spack env activate cpp
          cd dolfinx-test/cpp/
          python cmake/scripts/generate-cmakefiles.py
          cd demo/poisson
          ffcx poisson.ufl
          cmake .
          make
          mpirun -np 2 ./demo_poisson

      - name: Build DOLFIN-X (Python) and test dependencies via Spack
        run: |
          . ./spack/share/spack/setup-env.sh
          spack env create py
          spack env activate py
          echo "  concretization: together" >> ./spack/var/spack/environments/py/spack.yaml
          spack add py-fenics-dolfinx
          # spack add py-fenics-dolfinx ^py-petsc4py@3.13.0
          spack add py-pip py-pytest py-pytest-xdist py-scipy
          spack install

      # NOTE: numba is installed via pip because the spack package takes
      # an extremely long time to compile
      - name: Run DOLFIN-X (Python) tests
        run: |
          . ./spack/share/spack/setup-env.sh
          spack env activate py
          pip install cppimport numba
          mkdir -p ~/.config/dolfinx
          echo '{ "cffi_extra_compile_args": ["-g0", "-O0" ] }' > ~/.config/dolfinx/dolfinx_jit_parameters.json
          cd ./dolfinx-test/python/test
          pytest -n auto --ignore=unit/fem/test_custom_jit_kernels.py --ignore=unit/geometry/test_gjk.py --ignore=unit/function/test_function.py .
          mpirun -np 2 pytest --ignore=unit/fem/test_custom_jit_kernels.py --ignore=unit/geometry/test_gjk.py --ignore=unit/function/test_function.py .<|MERGE_RESOLUTION|>--- conflicted
+++ resolved
@@ -19,15 +19,12 @@
 
     env:
       MPLBACKEND: agg
-<<<<<<< HEAD
       OPENBLAS_NUM_THREADS: 1
-=======
-      OMPI_MCA_rmaps_base_oversubscribe: 1
-      OMPI_MCA_plm: isolated
-      OMPI_MCA_btl_vader_single_copy_mechanism: none
-      OMPI_MCA_mpi_yield_when_idle: 1
-      OMPI_MCA_hwloc_base_binding_policy: none
->>>>>>> 2d0b6b8a
+      # OMPI_MCA_rmaps_base_oversubscribe: 1
+      # OMPI_MCA_plm: isolated
+      # OMPI_MCA_btl_vader_single_copy_mechanism: none
+      # OMPI_MCA_mpi_yield_when_idle: 1
+      # OMPI_MCA_hwloc_base_binding_policy: none
 
     steps:
       # grub-efi: https://github.com/actions/virtual-environments/issues/1605
