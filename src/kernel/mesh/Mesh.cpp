// Copyright (C) 2006-2007 Anders Logg.
// Licensed under the GNU GPL Version 2.
//
// Modified by Johan Hoffman 2007.
//
// First added:  2006-05-09
// Last changed: 2007-05-24

#include <dolfin/File.h>
#include <dolfin/UniformMeshRefinement.h>
#include <dolfin/LocalMeshRefinement.h>
#include <dolfin/LocalMeshCoarsening.h>
#include <dolfin/TopologyComputation.h>
#include <dolfin/MeshOrdering.h>
#include <dolfin/MeshFunction.h>
#include <dolfin/MeshPartition.h>
#include <dolfin/Mesh.h>
#include <dolfin/BoundaryMesh.h>
#include <dolfin/Cell.h>
#include <dolfin/Vertex.h>

using namespace dolfin;

//-----------------------------------------------------------------------------
Mesh::Mesh() : Variable("mesh", "DOLFIN mesh")
{
  // Do nothing
}
//-----------------------------------------------------------------------------
Mesh::Mesh(const Mesh& mesh) : Variable("mesh", "DOLFIN mesh")
{
  *this = mesh;
}
//-----------------------------------------------------------------------------
Mesh::Mesh(std::string filename) : Variable("mesh", "DOLFIN mesh")
{
  File file(filename);
  file >> *this;
}
//-----------------------------------------------------------------------------
Mesh::~Mesh()
{
  // Do nothing
}
//-----------------------------------------------------------------------------
const Mesh& Mesh::operator=(const Mesh& mesh)
{
  data = mesh.data;
  rename(mesh.name(), mesh.label());
  return *this;
}
//-----------------------------------------------------------------------------
dolfin::uint Mesh::init(uint dim)
{
  return TopologyComputation::computeEntities(*this, dim);
}
//-----------------------------------------------------------------------------
void Mesh::init(uint d0, uint d1)
{
  TopologyComputation::computeConnectivity(*this, d0, d1);
}
//-----------------------------------------------------------------------------
void Mesh::init()
{
  // Compute all entities
  for (uint d = 0; d <= topology().dim(); d++)
    init(d);

  // Compute all connectivity
  for (uint d0 = 0; d0 <= topology().dim(); d0++)
    for (uint d1 = 0; d1 <= topology().dim(); d1++)
      init(d0, d1);
}
//-----------------------------------------------------------------------------
void Mesh::order()
{
  MeshOrdering::order(*this);
}
//-----------------------------------------------------------------------------
void Mesh::refine()
{
<<<<<<< HEAD
  message(1, "No cells marked for refinement, assuming uniform mesh refinement.");
=======
  dolfin_info("No cells marked for refinement, assuming uniform mesh refinement.");
>>>>>>> 199f5ad4
  UniformMeshRefinement::refine(*this);
}
//-----------------------------------------------------------------------------
void Mesh::refine(MeshFunction<bool>& cell_marker, bool refine_boundary)
{
  LocalMeshRefinement::refineMeshByEdgeBisection(*this,cell_marker,
                                                 refine_boundary);
}
//-----------------------------------------------------------------------------
void Mesh::coarsen()
{
  // FIXME: Move implementation to separate class and just call function here

<<<<<<< HEAD
  message(1, "No cells marked for coarsening, assuming uniform mesh coarsening.");
=======
  dolfin_info("No cells marked for coarsening, assuming uniform mesh coarsening.");
>>>>>>> 199f5ad4
  MeshFunction<bool> cell_marker(*this);
  cell_marker.init(this->topology().dim());
  for (CellIterator c(*this); !c.end(); ++c)
    cell_marker.set(c->index(),true);

  LocalMeshCoarsening::coarsenMeshByEdgeCollapse(*this,cell_marker);
}
//-----------------------------------------------------------------------------
void Mesh::coarsen(MeshFunction<bool>& cell_marker, bool coarsen_boundary)
{
  LocalMeshCoarsening::coarsenMeshByEdgeCollapse(*this,cell_marker,
                                                 coarsen_boundary);
}
//-----------------------------------------------------------------------------
void Mesh::smooth() 
{
  // FIXME: Move implementation to separate class and just call function here

  MeshFunction<bool> bnd_vertex(*this); 
  bnd_vertex.init(0); 
  for (VertexIterator v(*this); !v.end(); ++v)
    bnd_vertex.set(v->index(),false);

  MeshFunction<uint> bnd_vertex_map; 
  MeshFunction<uint> bnd_cell_map; 
  BoundaryMesh boundary(*this,bnd_vertex_map,bnd_cell_map);

  for (VertexIterator v(boundary); !v.end(); ++v)
    bnd_vertex.set(bnd_vertex_map.get(v->index()),true);

  Point midpoint = 0.0; 
  uint num_neighbors = 0;
  for (VertexIterator v(*this); !v.end(); ++v)
  {
    if ( !bnd_vertex.get(v->index()) )
    {
      midpoint = 0.0;
      num_neighbors = 0;
      for (VertexIterator vn(*v); !vn.end(); ++vn)
      {
        if ( v->index() != vn->index() )
        {
          midpoint += vn->point();
          num_neighbors++;
        }
      }
      midpoint /= real(num_neighbors);

      for (uint sd = 0; sd < this->geometry().dim(); sd++)
        this->geometry().set(v->index(), sd, midpoint[sd]);
    }
  }
}
//-----------------------------------------------------------------------------
void Mesh::partition(uint num_partitions, MeshFunction<uint>& partitions)
{
  MeshPartition::partition(*this, num_partitions, partitions);
}
//-----------------------------------------------------------------------------
void Mesh::disp() const
{
  data.disp();
}
//-----------------------------------------------------------------------------
std::string Mesh::str() const
{
  std::ostringstream stream;
  stream << "[Mesh of topological dimension "
         << numVertices()
         << " and "
         << numCells()
         << " cells]";
  return stream.str();
}
//-----------------------------------------------------------------------------
dolfin::LogStream& dolfin::operator<< (LogStream& stream, const Mesh& mesh)
{
  stream << mesh.str();
  return stream;
}
//-----------------------------------------------------------------------------<|MERGE_RESOLUTION|>--- conflicted
+++ resolved
@@ -4,7 +4,7 @@
 // Modified by Johan Hoffman 2007.
 //
 // First added:  2006-05-09
-// Last changed: 2007-05-24
+// Last changed: 2007-05-07
 
 #include <dolfin/File.h>
 #include <dolfin/UniformMeshRefinement.h>
@@ -79,11 +79,7 @@
 //-----------------------------------------------------------------------------
 void Mesh::refine()
 {
-<<<<<<< HEAD
-  message(1, "No cells marked for refinement, assuming uniform mesh refinement.");
-=======
   dolfin_info("No cells marked for refinement, assuming uniform mesh refinement.");
->>>>>>> 199f5ad4
   UniformMeshRefinement::refine(*this);
 }
 //-----------------------------------------------------------------------------
@@ -97,11 +93,7 @@
 {
   // FIXME: Move implementation to separate class and just call function here
 
-<<<<<<< HEAD
-  message(1, "No cells marked for coarsening, assuming uniform mesh coarsening.");
-=======
   dolfin_info("No cells marked for coarsening, assuming uniform mesh coarsening.");
->>>>>>> 199f5ad4
   MeshFunction<bool> cell_marker(*this);
   cell_marker.init(this->topology().dim());
   for (CellIterator c(*this); !c.end(); ++c)
@@ -166,20 +158,16 @@
   data.disp();
 }
 //-----------------------------------------------------------------------------
-std::string Mesh::str() const
-{
-  std::ostringstream stream;
-  stream << "[Mesh of topological dimension "
-         << numVertices()
-         << " and "
-         << numCells()
-         << " cells]";
-  return stream.str();
-}
-//-----------------------------------------------------------------------------
 dolfin::LogStream& dolfin::operator<< (LogStream& stream, const Mesh& mesh)
 {
-  stream << mesh.str();
+  stream << "[ Mesh of topological dimension "
+	 << mesh.topology().dim()
+	 << " with "
+	 << mesh.numVertices()
+	 << " vertices and "
+	 << mesh.numCells()
+	 << " cells ]";
+  
   return stream;
 }
 //-----------------------------------------------------------------------------