# Makefile.in generated by automake 1.10 from Makefile.am.
# @configure_input@

# Copyright (C) 1994, 1995, 1996, 1997, 1998, 1999, 2000, 2001, 2002,
# 2003, 2004, 2005, 2006  Free Software Foundation, Inc.
# This Makefile.in is free software; the Free Software Foundation
# gives unlimited permission to copy and/or distribute it,
# with or without modifications, as long as this notice is preserved.

# This program is distributed in the hope that it will be useful,
# but WITHOUT ANY WARRANTY, to the extent permitted by law; without
# even the implied warranty of MERCHANTABILITY or FITNESS FOR A
# PARTICULAR PURPOSE.

@SET_MAKE@


VPATH = @srcdir@
pkgdatadir = $(datadir)/@PACKAGE@
pkglibdir = $(libdir)/@PACKAGE@
pkgincludedir = $(includedir)/@PACKAGE@
am__cd = CDPATH="$${ZSH_VERSION+.}$(PATH_SEPARATOR)" && cd
install_sh_DATA = $(install_sh) -c -m 644
install_sh_PROGRAM = $(install_sh) -c
install_sh_SCRIPT = $(install_sh) -c
INSTALL_HEADER = $(INSTALL_DATA)
transform = $(program_transform_name)
NORMAL_INSTALL = :
PRE_INSTALL = :
POST_INSTALL = :
NORMAL_UNINSTALL = :
PRE_UNINSTALL = :
POST_UNINSTALL = :
build_triplet = @build@
host_triplet = @host@
subdir = src/kernel/mesh
DIST_COMMON = $(nobase_include_HEADERS) $(srcdir)/Makefile.am \
	$(srcdir)/Makefile.in
ACLOCAL_M4 = $(top_srcdir)/aclocal.m4
am__aclocal_m4_deps = $(top_srcdir)/m4/ac_pkg_swig.m4 \
	$(top_srcdir)/m4/ac_python_devel.m4 \
	$(top_srcdir)/m4/ax_boost_base.m4 \
	$(top_srcdir)/m4/ax_compiler_vendor.m4 \
	$(top_srcdir)/m4/libtool.m4 $(top_srcdir)/m4/libxml.m4 \
	$(top_srcdir)/configure.ac
am__configure_deps = $(am__aclocal_m4_deps) $(CONFIGURE_DEPENDENCIES) \
	$(ACLOCAL_M4)
mkinstalldirs = $(SHELL) $(top_srcdir)/mkinstalldirs
CONFIG_CLEAN_FILES =
am__vpath_adj_setup = srcdirstrip=`echo "$(srcdir)" | sed 's|.|.|g'`;
am__vpath_adj = case $$p in \
    $(srcdir)/*) f=`echo "$$p" | sed "s|^$$srcdirstrip/||"`;; \
    *) f=$$p;; \
  esac;
am__strip_dir = `echo $$p | sed -e 's|^.*/||'`;
am__installdirs = "$(DESTDIR)$(libdir)" "$(DESTDIR)$(includedir)"
libLTLIBRARIES_INSTALL = $(INSTALL)
LTLIBRARIES = $(lib_LTLIBRARIES)
libdolfin_mesh_la_LIBADD =
<<<<<<< HEAD
am_libdolfin_mesh_la_OBJECTS = BoundaryComputation.lo BoundaryMesh.lo \
	Cell.lo CellType.lo Edge.lo Face.lo Facet.lo \
	GeometricPredicates.lo GTSInterface.lo IntersectionDetector.lo \
	Interval.lo LocalMeshCoarsening.lo LocalMeshRefinement.lo \
	MeshConnectivity.lo Mesh.lo MeshData.lo MeshEditor.lo \
	MeshEntity.lo MeshEntityIterator.lo MeshGeometry.lo \
	MeshHierarchyAlgorithms.lo MeshHierarchy.lo MeshOrdering.lo \
	MeshTopology.lo Point.lo SubDomain.lo Tetrahedron.lo \
	TopologyComputation.lo Triangle.lo UniformMeshRefinement.lo \
	UnitCube.lo UnitSquare.lo Vertex.lo
=======
am_libdolfin_mesh_la_OBJECTS = UnitCube.lo UnitSquare.lo \
	MeshConnectivity.lo MeshEditor.lo MeshEntity.lo \
	MeshEntityIterator.lo MeshGeometry.lo MeshHierarchy.lo \
	MeshHierarchyAlgorithms.lo MeshOrdering.lo MeshPartition.lo \
	MeshTopology.lo Mesh.lo MeshData.lo Vertex.lo Edge.lo Face.lo \
	Facet.lo Cell.lo TopologyComputation.lo Interval.lo \
	Triangle.lo Tetrahedron.lo CellType.lo \
	UniformMeshRefinement.lo LocalMeshRefinement.lo \
	LocalMeshCoarsening.lo Point.lo BoundaryComputation.lo \
	BoundaryMesh.lo GeometricPredicates.lo GTSInterface.lo \
	IntersectionDetector.lo
>>>>>>> 0ee3fdaa
libdolfin_mesh_la_OBJECTS = $(am_libdolfin_mesh_la_OBJECTS)
libdolfin_mesh_la_LINK = $(LIBTOOL) --tag=CXX $(AM_LIBTOOLFLAGS) \
	$(LIBTOOLFLAGS) --mode=link $(CXXLD) $(AM_CXXFLAGS) \
	$(CXXFLAGS) $(libdolfin_mesh_la_LDFLAGS) $(LDFLAGS) -o $@
DEFAULT_INCLUDES = -I.@am__isrc@
depcomp = $(SHELL) $(top_srcdir)/depcomp
am__depfiles_maybe = depfiles
CXXCOMPILE = $(CXX) $(DEFS) $(DEFAULT_INCLUDES) $(INCLUDES) \
	$(AM_CPPFLAGS) $(CPPFLAGS) $(AM_CXXFLAGS) $(CXXFLAGS)
LTCXXCOMPILE = $(LIBTOOL) --tag=CXX $(AM_LIBTOOLFLAGS) $(LIBTOOLFLAGS) \
	--mode=compile $(CXX) $(DEFS) $(DEFAULT_INCLUDES) $(INCLUDES) \
	$(AM_CPPFLAGS) $(CPPFLAGS) $(AM_CXXFLAGS) $(CXXFLAGS)
CXXLD = $(CXX)
CXXLINK = $(LIBTOOL) --tag=CXX $(AM_LIBTOOLFLAGS) $(LIBTOOLFLAGS) \
	--mode=link $(CXXLD) $(AM_CXXFLAGS) $(CXXFLAGS) $(AM_LDFLAGS) \
	$(LDFLAGS) -o $@
SOURCES = $(libdolfin_mesh_la_SOURCES)
DIST_SOURCES = $(libdolfin_mesh_la_SOURCES)
RECURSIVE_TARGETS = all-recursive check-recursive dvi-recursive \
	html-recursive info-recursive install-data-recursive \
	install-dvi-recursive install-exec-recursive \
	install-html-recursive install-info-recursive \
	install-pdf-recursive install-ps-recursive install-recursive \
	installcheck-recursive installdirs-recursive pdf-recursive \
	ps-recursive uninstall-recursive
nobase_includeHEADERS_INSTALL = $(install_sh_DATA)
HEADERS = $(nobase_include_HEADERS)
RECURSIVE_CLEAN_TARGETS = mostlyclean-recursive clean-recursive	\
  distclean-recursive maintainer-clean-recursive
ETAGS = etags
CTAGS = ctags
DIST_SUBDIRS = $(SUBDIRS)
DISTFILES = $(DIST_COMMON) $(DIST_SOURCES) $(TEXINFOS) $(EXTRA_DIST)
ACLOCAL = @ACLOCAL@
AMTAR = @AMTAR@
AR = @AR@
AUTOCONF = @AUTOCONF@
AUTOHEADER = @AUTOHEADER@
AUTOMAKE = @AUTOMAKE@
AWK = @AWK@
BOOST_CPPFLAGS = @BOOST_CPPFLAGS@
BOOST_LDFLAGS = @BOOST_LDFLAGS@
CC = @CC@
CCDEPMODE = @CCDEPMODE@
CFLAGS = @CFLAGS@
CPP = @CPP@
CPPFLAGS = @CPPFLAGS@
CXX = @CXX@
CXXCPP = @CXXCPP@
CXXDEPMODE = @CXXDEPMODE@
CXXFLAGS = @CXXFLAGS@
CYGPATH_W = @CYGPATH_W@
DEFS = @DEFS@
DEPDIR = @DEPDIR@
DOLFIN_CFLAGS = @DOLFIN_CFLAGS@
DOLFIN_DEFINITIONS = @DOLFIN_DEFINITIONS@
DOLFIN_EXT_LIBS = @DOLFIN_EXT_LIBS@
DOLFIN_LIBS = @DOLFIN_LIBS@
ECHO = @ECHO@
ECHO_C = @ECHO_C@
ECHO_N = @ECHO_N@
ECHO_T = @ECHO_T@
EGREP = @EGREP@
EXEEXT = @EXEEXT@
EXTERNAL_CFLAGS = @EXTERNAL_CFLAGS@
F77 = @F77@
FFLAGS = @FFLAGS@
GLIB_CFLAGS = @GLIB_CFLAGS@
GLIB_LIBS = @GLIB_LIBS@
GREP = @GREP@
GTS_CFLAGS = @GTS_CFLAGS@
GTS_LIBS = @GTS_LIBS@
INSTALL = @INSTALL@
INSTALL_DATA = @INSTALL_DATA@
INSTALL_PROGRAM = @INSTALL_PROGRAM@
INSTALL_SCRIPT = @INSTALL_SCRIPT@
INSTALL_STRIP_PROGRAM = @INSTALL_STRIP_PROGRAM@
KERNEL_CFLAGS = @KERNEL_CFLAGS@
KERNEL_INCLUDE = @KERNEL_INCLUDE@
KERNEL_LIBOBJS = @KERNEL_LIBOBJS@
LDFLAGS = @LDFLAGS@
LIBOBJS = @LIBOBJS@
LIBS = @LIBS@
LIBTOOL = @LIBTOOL@
LN_S = @LN_S@
LTLIBOBJS = @LTLIBOBJS@
MAINT = @MAINT@
MAKEINFO = @MAKEINFO@
<<<<<<< HEAD
=======
MKDIR_P = @MKDIR_P@
MODULES_LIBOBJS = @MODULES_LIBOBJS@
MODULE_CFLAGS = @MODULE_CFLAGS@
MODULE_INCLUDE = @MODULE_INCLUDE@
>>>>>>> 0ee3fdaa
OBJEXT = @OBJEXT@
PACKAGE = @PACKAGE@
PACKAGE_BUGREPORT = @PACKAGE_BUGREPORT@
PACKAGE_NAME = @PACKAGE_NAME@
PACKAGE_STRING = @PACKAGE_STRING@
PACKAGE_TARNAME = @PACKAGE_TARNAME@
PACKAGE_VERSION = @PACKAGE_VERSION@
PATH_SEPARATOR = @PATH_SEPARATOR@
PKG_CONFIG = @PKG_CONFIG@
PYTHON = @PYTHON@
PYTHON_CPPFLAGS = @PYTHON_CPPFLAGS@
PYTHON_EXEC_PREFIX = @PYTHON_EXEC_PREFIX@
PYTHON_EXTRA_LIBS = @PYTHON_EXTRA_LIBS@
PYTHON_LDFLAGS = @PYTHON_LDFLAGS@
PYTHON_PLATFORM = @PYTHON_PLATFORM@
PYTHON_PREFIX = @PYTHON_PREFIX@
PYTHON_SITE_PKG = @PYTHON_SITE_PKG@
PYTHON_VERSION = @PYTHON_VERSION@
RANLIB = @RANLIB@
SET_MAKE = @SET_MAKE@
SHELL = @SHELL@
STRIP = @STRIP@
SWIG = @SWIG@
SWIG_LIB = @SWIG_LIB@
SWIG_PYTHON_CPPFLAGS = @SWIG_PYTHON_CPPFLAGS@
SWIG_PYTHON_OPT = @SWIG_PYTHON_OPT@
UFC_CFLAGS = @UFC_CFLAGS@
UFC_LIBS = @UFC_LIBS@
VERSION = @VERSION@
XML2_CONFIG = @XML2_CONFIG@
XML_CPPFLAGS = @XML_CPPFLAGS@
XML_LIBS = @XML_LIBS@
abs_builddir = @abs_builddir@
abs_srcdir = @abs_srcdir@
abs_top_builddir = @abs_top_builddir@
abs_top_srcdir = @abs_top_srcdir@
ac_ct_CC = @ac_ct_CC@
ac_ct_CXX = @ac_ct_CXX@
ac_ct_F77 = @ac_ct_F77@
am__include = @am__include@
am__leading_dot = @am__leading_dot@
am__quote = @am__quote@
am__tar = @am__tar@
am__untar = @am__untar@
bindir = @bindir@
build = @build@
build_alias = @build_alias@
build_cpu = @build_cpu@
build_os = @build_os@
build_vendor = @build_vendor@
builddir = @builddir@
datadir = @datadir@
datarootdir = @datarootdir@
docdir = @docdir@
dvidir = @dvidir@
exec_prefix = @exec_prefix@
host = @host@
host_alias = @host_alias@
host_cpu = @host_cpu@
host_os = @host_os@
host_vendor = @host_vendor@
htmldir = @htmldir@
includedir = @includedir@
infodir = @infodir@
install_sh = @install_sh@
libdir = @libdir@
libexecdir = @libexecdir@
libtool_found = @libtool_found@
localedir = @localedir@
localstatedir = @localstatedir@
mandir = @mandir@
mkdir_p = @mkdir_p@
mpi_found = @mpi_found@
oldincludedir = @oldincludedir@
pdfdir = @pdfdir@
pkgpyexecdir = @pkgpyexecdir@
pkgpythondir = @pkgpythondir@
prefix = @prefix@
program_transform_name = @program_transform_name@
psdir = @psdir@
pyexecdir = @pyexecdir@
pythondir = @pythondir@
sbindir = @sbindir@
sharedstatedir = @sharedstatedir@
srcdir = @srcdir@
swig_found = @swig_found@
sysconfdir = @sysconfdir@
target_alias = @target_alias@
top_builddir = @top_builddir@
top_srcdir = @top_srcdir@
SUBDIRS = dolfin
nobase_include_HEADERS = dolfin/dolfin_mesh.h \
                            dolfin/BoundaryComputation.h \
                            dolfin/BoundaryMesh.h \
                            dolfin/Cell.h \
                            dolfin/CellType.h \
                            dolfin/Edge.h \
                            dolfin/Face.h \
                            dolfin/Facet.h \
                            dolfin/GeometricPredicates.h \
                            dolfin/GTSInterface.h \
                            dolfin/IntersectionDetector.h \
                            dolfin/Interval.h \
                            dolfin/LocalMeshCoarsening.h \
                            dolfin/LocalMeshRefinement.h \
                            dolfin/MeshConnectivity.h \
                            dolfin/MeshData.h \
                            dolfin/MeshEditor.h \
                            dolfin/MeshEntity.h \
                            dolfin/MeshEntityIterator.h \
                            dolfin/MeshFunction.h \
                            dolfin/MeshGeometry.h \
                            dolfin/Mesh.h \
                            dolfin/MeshHierarchyAlgorithms.h \
                            dolfin/MeshHierarchy.h \
                            dolfin/MeshOrdering.h \
                            dolfin/MeshPartition.h \
                            dolfin/MeshTopology.h \
                            dolfin/Point.h \
                            dolfin/SubDomain.h \
                            dolfin/Tetrahedron.h \
                            dolfin/TopologyComputation.h \
                            dolfin/Triangle.h \
                            dolfin/UniformMeshRefinement.h \
                            dolfin/UnitCube.h \
                            dolfin/UnitSquare.h \
                            dolfin/Vertex.h

INCLUDES = @KERNEL_CFLAGS@
lib_LTLIBRARIES = libdolfin-mesh.la
libdolfin_mesh_la_SOURCES = BoundaryComputation.cpp \
                            BoundaryMesh.cpp \
                            Cell.cpp \
                            CellType.cpp \
                            Edge.cpp \
                            Face.cpp \
                            Facet.cpp \
                            GeometricPredicates.cpp \
                            GTSInterface.cpp \
                            IntersectionDetector.cpp \
                            Interval.cpp \
                            LocalMeshCoarsening.cpp \
                            LocalMeshRefinement.cpp \
                            MeshConnectivity.cpp \
                            Mesh.cpp \
                            MeshData.cpp \
                            MeshEditor.cpp \
                            MeshEntity.cpp \
                            MeshEntityIterator.cpp \
                            MeshGeometry.cpp \
                            MeshHierarchyAlgorithms.cpp \
                            MeshHierarchy.cpp \
                            MeshOrdering.cpp \
                            MeshPartition.cpp \
                            MeshTopology.cpp \
                            Point.cpp \
                            SubDomain.cpp \
                            Tetrahedron.cpp \
                            TopologyComputation.cpp \
                            Triangle.cpp \
                            UniformMeshRefinement.cpp \
                            UnitCube.cpp \
                            UnitSquare.cpp \
                            Vertex.cpp

libdolfin_mesh_la_LDFLAGS = -static
all: all-recursive

.SUFFIXES:
.SUFFIXES: .cpp .lo .o .obj
$(srcdir)/Makefile.in: @MAINTAINER_MODE_TRUE@ $(srcdir)/Makefile.am  $(am__configure_deps)
	@for dep in $?; do \
	  case '$(am__configure_deps)' in \
	    *$$dep*) \
	      cd $(top_builddir) && $(MAKE) $(AM_MAKEFLAGS) am--refresh \
		&& exit 0; \
	      exit 1;; \
	  esac; \
	done; \
	echo ' cd $(top_srcdir) && $(AUTOMAKE) --gnu  src/kernel/mesh/Makefile'; \
	cd $(top_srcdir) && \
	  $(AUTOMAKE) --gnu  src/kernel/mesh/Makefile
.PRECIOUS: Makefile
Makefile: $(srcdir)/Makefile.in $(top_builddir)/config.status
	@case '$?' in \
	  *config.status*) \
	    cd $(top_builddir) && $(MAKE) $(AM_MAKEFLAGS) am--refresh;; \
	  *) \
	    echo ' cd $(top_builddir) && $(SHELL) ./config.status $(subdir)/$@ $(am__depfiles_maybe)'; \
	    cd $(top_builddir) && $(SHELL) ./config.status $(subdir)/$@ $(am__depfiles_maybe);; \
	esac;

$(top_builddir)/config.status: $(top_srcdir)/configure $(CONFIG_STATUS_DEPENDENCIES)
	cd $(top_builddir) && $(MAKE) $(AM_MAKEFLAGS) am--refresh

$(top_srcdir)/configure: @MAINTAINER_MODE_TRUE@ $(am__configure_deps)
	cd $(top_builddir) && $(MAKE) $(AM_MAKEFLAGS) am--refresh
$(ACLOCAL_M4): @MAINTAINER_MODE_TRUE@ $(am__aclocal_m4_deps)
	cd $(top_builddir) && $(MAKE) $(AM_MAKEFLAGS) am--refresh
install-libLTLIBRARIES: $(lib_LTLIBRARIES)
	@$(NORMAL_INSTALL)
	test -z "$(libdir)" || $(MKDIR_P) "$(DESTDIR)$(libdir)"
	@list='$(lib_LTLIBRARIES)'; for p in $$list; do \
	  if test -f $$p; then \
	    f=$(am__strip_dir) \
	    echo " $(LIBTOOL) --mode=install $(libLTLIBRARIES_INSTALL) $(INSTALL_STRIP_FLAG) '$$p' '$(DESTDIR)$(libdir)/$$f'"; \
	    $(LIBTOOL) --mode=install $(libLTLIBRARIES_INSTALL) $(INSTALL_STRIP_FLAG) "$$p" "$(DESTDIR)$(libdir)/$$f"; \
	  else :; fi; \
	done

uninstall-libLTLIBRARIES:
	@$(NORMAL_UNINSTALL)
	@list='$(lib_LTLIBRARIES)'; for p in $$list; do \
	  p=$(am__strip_dir) \
	  echo " $(LIBTOOL) --mode=uninstall rm -f '$(DESTDIR)$(libdir)/$$p'"; \
	  $(LIBTOOL) --mode=uninstall rm -f "$(DESTDIR)$(libdir)/$$p"; \
	done

clean-libLTLIBRARIES:
	-test -z "$(lib_LTLIBRARIES)" || rm -f $(lib_LTLIBRARIES)
	@list='$(lib_LTLIBRARIES)'; for p in $$list; do \
	  dir="`echo $$p | sed -e 's|/[^/]*$$||'`"; \
	  test "$$dir" != "$$p" || dir=.; \
	  echo "rm -f \"$${dir}/so_locations\""; \
	  rm -f "$${dir}/so_locations"; \
	done
libdolfin-mesh.la: $(libdolfin_mesh_la_OBJECTS) $(libdolfin_mesh_la_DEPENDENCIES) 
	$(libdolfin_mesh_la_LINK) -rpath $(libdir) $(libdolfin_mesh_la_OBJECTS) $(libdolfin_mesh_la_LIBADD) $(LIBS)

mostlyclean-compile:
	-rm -f *.$(OBJEXT)

distclean-compile:
	-rm -f *.tab.c

@AMDEP_TRUE@@am__include@ @am__quote@./$(DEPDIR)/BoundaryComputation.Plo@am__quote@
@AMDEP_TRUE@@am__include@ @am__quote@./$(DEPDIR)/BoundaryMesh.Plo@am__quote@
@AMDEP_TRUE@@am__include@ @am__quote@./$(DEPDIR)/Cell.Plo@am__quote@
@AMDEP_TRUE@@am__include@ @am__quote@./$(DEPDIR)/CellType.Plo@am__quote@
@AMDEP_TRUE@@am__include@ @am__quote@./$(DEPDIR)/Edge.Plo@am__quote@
@AMDEP_TRUE@@am__include@ @am__quote@./$(DEPDIR)/Face.Plo@am__quote@
@AMDEP_TRUE@@am__include@ @am__quote@./$(DEPDIR)/Facet.Plo@am__quote@
@AMDEP_TRUE@@am__include@ @am__quote@./$(DEPDIR)/GTSInterface.Plo@am__quote@
@AMDEP_TRUE@@am__include@ @am__quote@./$(DEPDIR)/GeometricPredicates.Plo@am__quote@
@AMDEP_TRUE@@am__include@ @am__quote@./$(DEPDIR)/IntersectionDetector.Plo@am__quote@
@AMDEP_TRUE@@am__include@ @am__quote@./$(DEPDIR)/Interval.Plo@am__quote@
@AMDEP_TRUE@@am__include@ @am__quote@./$(DEPDIR)/LocalMeshCoarsening.Plo@am__quote@
@AMDEP_TRUE@@am__include@ @am__quote@./$(DEPDIR)/LocalMeshRefinement.Plo@am__quote@
@AMDEP_TRUE@@am__include@ @am__quote@./$(DEPDIR)/Mesh.Plo@am__quote@
@AMDEP_TRUE@@am__include@ @am__quote@./$(DEPDIR)/MeshConnectivity.Plo@am__quote@
@AMDEP_TRUE@@am__include@ @am__quote@./$(DEPDIR)/MeshData.Plo@am__quote@
@AMDEP_TRUE@@am__include@ @am__quote@./$(DEPDIR)/MeshEditor.Plo@am__quote@
@AMDEP_TRUE@@am__include@ @am__quote@./$(DEPDIR)/MeshEntity.Plo@am__quote@
@AMDEP_TRUE@@am__include@ @am__quote@./$(DEPDIR)/MeshEntityIterator.Plo@am__quote@
@AMDEP_TRUE@@am__include@ @am__quote@./$(DEPDIR)/MeshGeometry.Plo@am__quote@
@AMDEP_TRUE@@am__include@ @am__quote@./$(DEPDIR)/MeshHierarchy.Plo@am__quote@
@AMDEP_TRUE@@am__include@ @am__quote@./$(DEPDIR)/MeshHierarchyAlgorithms.Plo@am__quote@
@AMDEP_TRUE@@am__include@ @am__quote@./$(DEPDIR)/MeshOrdering.Plo@am__quote@
@AMDEP_TRUE@@am__include@ @am__quote@./$(DEPDIR)/MeshPartition.Plo@am__quote@
@AMDEP_TRUE@@am__include@ @am__quote@./$(DEPDIR)/MeshTopology.Plo@am__quote@
@AMDEP_TRUE@@am__include@ @am__quote@./$(DEPDIR)/Point.Plo@am__quote@
@AMDEP_TRUE@@am__include@ @am__quote@./$(DEPDIR)/SubDomain.Plo@am__quote@
@AMDEP_TRUE@@am__include@ @am__quote@./$(DEPDIR)/Tetrahedron.Plo@am__quote@
@AMDEP_TRUE@@am__include@ @am__quote@./$(DEPDIR)/TopologyComputation.Plo@am__quote@
@AMDEP_TRUE@@am__include@ @am__quote@./$(DEPDIR)/Triangle.Plo@am__quote@
@AMDEP_TRUE@@am__include@ @am__quote@./$(DEPDIR)/UniformMeshRefinement.Plo@am__quote@
@AMDEP_TRUE@@am__include@ @am__quote@./$(DEPDIR)/UnitCube.Plo@am__quote@
@AMDEP_TRUE@@am__include@ @am__quote@./$(DEPDIR)/UnitSquare.Plo@am__quote@
@AMDEP_TRUE@@am__include@ @am__quote@./$(DEPDIR)/Vertex.Plo@am__quote@

.cpp.o:
@am__fastdepCXX_TRUE@	$(CXXCOMPILE) -MT $@ -MD -MP -MF $(DEPDIR)/$*.Tpo -c -o $@ $<
@am__fastdepCXX_TRUE@	mv -f $(DEPDIR)/$*.Tpo $(DEPDIR)/$*.Po
@AMDEP_TRUE@@am__fastdepCXX_FALSE@	source='$<' object='$@' libtool=no @AMDEPBACKSLASH@
@AMDEP_TRUE@@am__fastdepCXX_FALSE@	DEPDIR=$(DEPDIR) $(CXXDEPMODE) $(depcomp) @AMDEPBACKSLASH@
@am__fastdepCXX_FALSE@	$(CXXCOMPILE) -c -o $@ $<

.cpp.obj:
@am__fastdepCXX_TRUE@	$(CXXCOMPILE) -MT $@ -MD -MP -MF $(DEPDIR)/$*.Tpo -c -o $@ `$(CYGPATH_W) '$<'`
@am__fastdepCXX_TRUE@	mv -f $(DEPDIR)/$*.Tpo $(DEPDIR)/$*.Po
@AMDEP_TRUE@@am__fastdepCXX_FALSE@	source='$<' object='$@' libtool=no @AMDEPBACKSLASH@
@AMDEP_TRUE@@am__fastdepCXX_FALSE@	DEPDIR=$(DEPDIR) $(CXXDEPMODE) $(depcomp) @AMDEPBACKSLASH@
@am__fastdepCXX_FALSE@	$(CXXCOMPILE) -c -o $@ `$(CYGPATH_W) '$<'`

.cpp.lo:
@am__fastdepCXX_TRUE@	$(LTCXXCOMPILE) -MT $@ -MD -MP -MF $(DEPDIR)/$*.Tpo -c -o $@ $<
@am__fastdepCXX_TRUE@	mv -f $(DEPDIR)/$*.Tpo $(DEPDIR)/$*.Plo
@AMDEP_TRUE@@am__fastdepCXX_FALSE@	source='$<' object='$@' libtool=yes @AMDEPBACKSLASH@
@AMDEP_TRUE@@am__fastdepCXX_FALSE@	DEPDIR=$(DEPDIR) $(CXXDEPMODE) $(depcomp) @AMDEPBACKSLASH@
@am__fastdepCXX_FALSE@	$(LTCXXCOMPILE) -c -o $@ $<

mostlyclean-libtool:
	-rm -f *.lo

clean-libtool:
	-rm -rf .libs _libs
install-nobase_includeHEADERS: $(nobase_include_HEADERS)
	@$(NORMAL_INSTALL)
	test -z "$(includedir)" || $(MKDIR_P) "$(DESTDIR)$(includedir)"
	@$(am__vpath_adj_setup) \
	list='$(nobase_include_HEADERS)'; for p in $$list; do \
	  if test -f "$$p"; then d=; else d="$(srcdir)/"; fi; \
	  $(am__vpath_adj) \
	  echo " $(nobase_includeHEADERS_INSTALL) '$$d$$p' '$(DESTDIR)$(includedir)/$$f'"; \
	  $(nobase_includeHEADERS_INSTALL) "$$d$$p" "$(DESTDIR)$(includedir)/$$f"; \
	done

uninstall-nobase_includeHEADERS:
	@$(NORMAL_UNINSTALL)
	@$(am__vpath_adj_setup) \
	list='$(nobase_include_HEADERS)'; for p in $$list; do \
	  $(am__vpath_adj) \
	  echo " rm -f '$(DESTDIR)$(includedir)/$$f'"; \
	  rm -f "$(DESTDIR)$(includedir)/$$f"; \
	done

# This directory's subdirectories are mostly independent; you can cd
# into them and run `make' without going through this Makefile.
# To change the values of `make' variables: instead of editing Makefiles,
# (1) if the variable is set in `config.status', edit `config.status'
#     (which will cause the Makefiles to be regenerated when you run `make');
# (2) otherwise, pass the desired values on the `make' command line.
$(RECURSIVE_TARGETS):
	@failcom='exit 1'; \
	for f in x $$MAKEFLAGS; do \
	  case $$f in \
	    *=* | --[!k]*);; \
	    *k*) failcom='fail=yes';; \
	  esac; \
	done; \
	dot_seen=no; \
	target=`echo $@ | sed s/-recursive//`; \
	list='$(SUBDIRS)'; for subdir in $$list; do \
	  echo "Making $$target in $$subdir"; \
	  if test "$$subdir" = "."; then \
	    dot_seen=yes; \
	    local_target="$$target-am"; \
	  else \
	    local_target="$$target"; \
	  fi; \
	  (cd $$subdir && $(MAKE) $(AM_MAKEFLAGS) $$local_target) \
	  || eval $$failcom; \
	done; \
	if test "$$dot_seen" = "no"; then \
	  $(MAKE) $(AM_MAKEFLAGS) "$$target-am" || exit 1; \
	fi; test -z "$$fail"

$(RECURSIVE_CLEAN_TARGETS):
	@failcom='exit 1'; \
	for f in x $$MAKEFLAGS; do \
	  case $$f in \
	    *=* | --[!k]*);; \
	    *k*) failcom='fail=yes';; \
	  esac; \
	done; \
	dot_seen=no; \
	case "$@" in \
	  distclean-* | maintainer-clean-*) list='$(DIST_SUBDIRS)' ;; \
	  *) list='$(SUBDIRS)' ;; \
	esac; \
	rev=''; for subdir in $$list; do \
	  if test "$$subdir" = "."; then :; else \
	    rev="$$subdir $$rev"; \
	  fi; \
	done; \
	rev="$$rev ."; \
	target=`echo $@ | sed s/-recursive//`; \
	for subdir in $$rev; do \
	  echo "Making $$target in $$subdir"; \
	  if test "$$subdir" = "."; then \
	    local_target="$$target-am"; \
	  else \
	    local_target="$$target"; \
	  fi; \
	  (cd $$subdir && $(MAKE) $(AM_MAKEFLAGS) $$local_target) \
	  || eval $$failcom; \
	done && test -z "$$fail"
tags-recursive:
	list='$(SUBDIRS)'; for subdir in $$list; do \
	  test "$$subdir" = . || (cd $$subdir && $(MAKE) $(AM_MAKEFLAGS) tags); \
	done
ctags-recursive:
	list='$(SUBDIRS)'; for subdir in $$list; do \
	  test "$$subdir" = . || (cd $$subdir && $(MAKE) $(AM_MAKEFLAGS) ctags); \
	done

ID: $(HEADERS) $(SOURCES) $(LISP) $(TAGS_FILES)
	list='$(SOURCES) $(HEADERS) $(LISP) $(TAGS_FILES)'; \
	unique=`for i in $$list; do \
	    if test -f "$$i"; then echo $$i; else echo $(srcdir)/$$i; fi; \
	  done | \
	  $(AWK) '    { files[$$0] = 1; } \
	       END { for (i in files) print i; }'`; \
	mkid -fID $$unique
tags: TAGS

TAGS: tags-recursive $(HEADERS) $(SOURCES)  $(TAGS_DEPENDENCIES) \
		$(TAGS_FILES) $(LISP)
	tags=; \
	here=`pwd`; \
	if ($(ETAGS) --etags-include --version) >/dev/null 2>&1; then \
	  include_option=--etags-include; \
	  empty_fix=.; \
	else \
	  include_option=--include; \
	  empty_fix=; \
	fi; \
	list='$(SUBDIRS)'; for subdir in $$list; do \
	  if test "$$subdir" = .; then :; else \
	    test ! -f $$subdir/TAGS || \
	      tags="$$tags $$include_option=$$here/$$subdir/TAGS"; \
	  fi; \
	done; \
	list='$(SOURCES) $(HEADERS)  $(LISP) $(TAGS_FILES)'; \
	unique=`for i in $$list; do \
	    if test -f "$$i"; then echo $$i; else echo $(srcdir)/$$i; fi; \
	  done | \
	  $(AWK) '    { files[$$0] = 1; } \
	       END { for (i in files) print i; }'`; \
	if test -z "$(ETAGS_ARGS)$$tags$$unique"; then :; else \
	  test -n "$$unique" || unique=$$empty_fix; \
	  $(ETAGS) $(ETAGSFLAGS) $(AM_ETAGSFLAGS) $(ETAGS_ARGS) \
	    $$tags $$unique; \
	fi
ctags: CTAGS
CTAGS: ctags-recursive $(HEADERS) $(SOURCES)  $(TAGS_DEPENDENCIES) \
		$(TAGS_FILES) $(LISP)
	tags=; \
	here=`pwd`; \
	list='$(SOURCES) $(HEADERS)  $(LISP) $(TAGS_FILES)'; \
	unique=`for i in $$list; do \
	    if test -f "$$i"; then echo $$i; else echo $(srcdir)/$$i; fi; \
	  done | \
	  $(AWK) '    { files[$$0] = 1; } \
	       END { for (i in files) print i; }'`; \
	test -z "$(CTAGS_ARGS)$$tags$$unique" \
	  || $(CTAGS) $(CTAGSFLAGS) $(AM_CTAGSFLAGS) $(CTAGS_ARGS) \
	     $$tags $$unique

GTAGS:
	here=`$(am__cd) $(top_builddir) && pwd` \
	  && cd $(top_srcdir) \
	  && gtags -i $(GTAGS_ARGS) $$here

distclean-tags:
	-rm -f TAGS ID GTAGS GRTAGS GSYMS GPATH tags

distdir: $(DISTFILES)
	@srcdirstrip=`echo "$(srcdir)" | sed 's/[].[^$$\\*]/\\\\&/g'`; \
	topsrcdirstrip=`echo "$(top_srcdir)" | sed 's/[].[^$$\\*]/\\\\&/g'`; \
	list='$(DISTFILES)'; \
	  dist_files=`for file in $$list; do echo $$file; done | \
	  sed -e "s|^$$srcdirstrip/||;t" \
	      -e "s|^$$topsrcdirstrip/|$(top_builddir)/|;t"`; \
	case $$dist_files in \
	  */*) $(MKDIR_P) `echo "$$dist_files" | \
			   sed '/\//!d;s|^|$(distdir)/|;s,/[^/]*$$,,' | \
			   sort -u` ;; \
	esac; \
	for file in $$dist_files; do \
	  if test -f $$file || test -d $$file; then d=.; else d=$(srcdir); fi; \
	  if test -d $$d/$$file; then \
	    dir=`echo "/$$file" | sed -e 's,/[^/]*$$,,'`; \
	    if test -d $(srcdir)/$$file && test $$d != $(srcdir); then \
	      cp -pR $(srcdir)/$$file $(distdir)$$dir || exit 1; \
	    fi; \
	    cp -pR $$d/$$file $(distdir)$$dir || exit 1; \
	  else \
	    test -f $(distdir)/$$file \
	    || cp -p $$d/$$file $(distdir)/$$file \
	    || exit 1; \
	  fi; \
	done
	list='$(DIST_SUBDIRS)'; for subdir in $$list; do \
	  if test "$$subdir" = .; then :; else \
	    test -d "$(distdir)/$$subdir" \
	    || $(MKDIR_P) "$(distdir)/$$subdir" \
	    || exit 1; \
	    distdir=`$(am__cd) $(distdir) && pwd`; \
	    top_distdir=`$(am__cd) $(top_distdir) && pwd`; \
	    (cd $$subdir && \
	      $(MAKE) $(AM_MAKEFLAGS) \
	        top_distdir="$$top_distdir" \
	        distdir="$$distdir/$$subdir" \
		am__remove_distdir=: \
		am__skip_length_check=: \
	        distdir) \
	      || exit 1; \
	  fi; \
	done
check-am: all-am
check: check-recursive
all-am: Makefile $(LTLIBRARIES) $(HEADERS)
installdirs: installdirs-recursive
installdirs-am:
	for dir in "$(DESTDIR)$(libdir)" "$(DESTDIR)$(includedir)"; do \
	  test -z "$$dir" || $(MKDIR_P) "$$dir"; \
	done
install: install-recursive
install-exec: install-exec-recursive
install-data: install-data-recursive
uninstall: uninstall-recursive

install-am: all-am
	@$(MAKE) $(AM_MAKEFLAGS) install-exec-am install-data-am

installcheck: installcheck-recursive
install-strip:
	$(MAKE) $(AM_MAKEFLAGS) INSTALL_PROGRAM="$(INSTALL_STRIP_PROGRAM)" \
	  install_sh_PROGRAM="$(INSTALL_STRIP_PROGRAM)" INSTALL_STRIP_FLAG=-s \
	  `test -z '$(STRIP)' || \
	    echo "INSTALL_PROGRAM_ENV=STRIPPROG='$(STRIP)'"` install
mostlyclean-generic:

clean-generic:

distclean-generic:
	-test -z "$(CONFIG_CLEAN_FILES)" || rm -f $(CONFIG_CLEAN_FILES)

maintainer-clean-generic:
	@echo "This command is intended for maintainers to use"
	@echo "it deletes files that may require special tools to rebuild."
clean: clean-recursive

clean-am: clean-generic clean-libLTLIBRARIES clean-libtool \
	mostlyclean-am

distclean: distclean-recursive
	-rm -rf ./$(DEPDIR)
	-rm -f Makefile
distclean-am: clean-am distclean-compile distclean-generic \
	distclean-tags

dvi: dvi-recursive

dvi-am:

html: html-recursive

info: info-recursive

info-am:

install-data-am: install-nobase_includeHEADERS

install-dvi: install-dvi-recursive

install-exec-am: install-libLTLIBRARIES

install-html: install-html-recursive

install-info: install-info-recursive

install-man:

install-pdf: install-pdf-recursive

install-ps: install-ps-recursive

installcheck-am:

maintainer-clean: maintainer-clean-recursive
	-rm -rf ./$(DEPDIR)
	-rm -f Makefile
maintainer-clean-am: distclean-am maintainer-clean-generic

mostlyclean: mostlyclean-recursive

mostlyclean-am: mostlyclean-compile mostlyclean-generic \
	mostlyclean-libtool

pdf: pdf-recursive

pdf-am:

ps: ps-recursive

ps-am:

uninstall-am: uninstall-libLTLIBRARIES uninstall-nobase_includeHEADERS

.MAKE: $(RECURSIVE_CLEAN_TARGETS) $(RECURSIVE_TARGETS) install-am \
	install-strip

.PHONY: $(RECURSIVE_CLEAN_TARGETS) $(RECURSIVE_TARGETS) CTAGS GTAGS \
	all all-am check check-am clean clean-generic \
	clean-libLTLIBRARIES clean-libtool ctags ctags-recursive \
	distclean distclean-compile distclean-generic \
	distclean-libtool distclean-tags distdir dvi dvi-am html \
	html-am info info-am install install-am install-data \
	install-data-am install-dvi install-dvi-am install-exec \
	install-exec-am install-html install-html-am install-info \
	install-info-am install-libLTLIBRARIES install-man \
	install-nobase_includeHEADERS install-pdf install-pdf-am \
	install-ps install-ps-am install-strip installcheck \
	installcheck-am installdirs installdirs-am maintainer-clean \
	maintainer-clean-generic mostlyclean mostlyclean-compile \
	mostlyclean-generic mostlyclean-libtool pdf pdf-am ps ps-am \
	tags tags-recursive uninstall uninstall-am \
	uninstall-libLTLIBRARIES uninstall-nobase_includeHEADERS

# Tell versions [3.59,3.63) of GNU make to not export all variables.
# Otherwise a system limit (for SysV at least) may be exceeded.
.NOEXPORT:<|MERGE_RESOLUTION|>--- conflicted
+++ resolved
@@ -57,18 +57,6 @@
 libLTLIBRARIES_INSTALL = $(INSTALL)
 LTLIBRARIES = $(lib_LTLIBRARIES)
 libdolfin_mesh_la_LIBADD =
-<<<<<<< HEAD
-am_libdolfin_mesh_la_OBJECTS = BoundaryComputation.lo BoundaryMesh.lo \
-	Cell.lo CellType.lo Edge.lo Face.lo Facet.lo \
-	GeometricPredicates.lo GTSInterface.lo IntersectionDetector.lo \
-	Interval.lo LocalMeshCoarsening.lo LocalMeshRefinement.lo \
-	MeshConnectivity.lo Mesh.lo MeshData.lo MeshEditor.lo \
-	MeshEntity.lo MeshEntityIterator.lo MeshGeometry.lo \
-	MeshHierarchyAlgorithms.lo MeshHierarchy.lo MeshOrdering.lo \
-	MeshTopology.lo Point.lo SubDomain.lo Tetrahedron.lo \
-	TopologyComputation.lo Triangle.lo UniformMeshRefinement.lo \
-	UnitCube.lo UnitSquare.lo Vertex.lo
-=======
 am_libdolfin_mesh_la_OBJECTS = UnitCube.lo UnitSquare.lo \
 	MeshConnectivity.lo MeshEditor.lo MeshEntity.lo \
 	MeshEntityIterator.lo MeshGeometry.lo MeshHierarchy.lo \
@@ -80,7 +68,6 @@
 	LocalMeshCoarsening.lo Point.lo BoundaryComputation.lo \
 	BoundaryMesh.lo GeometricPredicates.lo GTSInterface.lo \
 	IntersectionDetector.lo
->>>>>>> 0ee3fdaa
 libdolfin_mesh_la_OBJECTS = $(am_libdolfin_mesh_la_OBJECTS)
 libdolfin_mesh_la_LINK = $(LIBTOOL) --tag=CXX $(AM_LIBTOOLFLAGS) \
 	$(LIBTOOLFLAGS) --mode=link $(CXXLD) $(AM_CXXFLAGS) \
@@ -169,13 +156,10 @@
 LTLIBOBJS = @LTLIBOBJS@
 MAINT = @MAINT@
 MAKEINFO = @MAKEINFO@
-<<<<<<< HEAD
-=======
 MKDIR_P = @MKDIR_P@
 MODULES_LIBOBJS = @MODULES_LIBOBJS@
 MODULE_CFLAGS = @MODULE_CFLAGS@
 MODULE_INCLUDE = @MODULE_INCLUDE@
->>>>>>> 0ee3fdaa
 OBJEXT = @OBJEXT@
 PACKAGE = @PACKAGE@
 PACKAGE_BUGREPORT = @PACKAGE_BUGREPORT@
@@ -268,78 +252,77 @@
 top_srcdir = @top_srcdir@
 SUBDIRS = dolfin
 nobase_include_HEADERS = dolfin/dolfin_mesh.h \
-                            dolfin/BoundaryComputation.h \
-                            dolfin/BoundaryMesh.h \
-                            dolfin/Cell.h \
-                            dolfin/CellType.h \
-                            dolfin/Edge.h \
-                            dolfin/Face.h \
-                            dolfin/Facet.h \
-                            dolfin/GeometricPredicates.h \
-                            dolfin/GTSInterface.h \
-                            dolfin/IntersectionDetector.h \
-                            dolfin/Interval.h \
-                            dolfin/LocalMeshCoarsening.h \
-                            dolfin/LocalMeshRefinement.h \
+                            dolfin/UnitCube.h \
+                            dolfin/UnitSquare.h \
                             dolfin/MeshConnectivity.h \
-                            dolfin/MeshData.h \
                             dolfin/MeshEditor.h \
                             dolfin/MeshEntity.h \
                             dolfin/MeshEntityIterator.h \
                             dolfin/MeshFunction.h \
                             dolfin/MeshGeometry.h \
-                            dolfin/Mesh.h \
+                            dolfin/MeshHierarchy.h \
                             dolfin/MeshHierarchyAlgorithms.h \
-                            dolfin/MeshHierarchy.h \
                             dolfin/MeshOrdering.h \
                             dolfin/MeshPartition.h \
                             dolfin/MeshTopology.h \
+                            dolfin/Mesh.h \
+                            dolfin/MeshData.h \
+                            dolfin/Vertex.h \
+                            dolfin/Edge.h \
+                            dolfin/Face.h \
+                            dolfin/Facet.h \
+                            dolfin/Cell.h \
+                            dolfin/TopologyComputation.h \
+                            dolfin/CellType.h \
+                            dolfin/Interval.h \
+                            dolfin/SubDomain.h \
+                            dolfin/Triangle.h \
+                            dolfin/Tetrahedron.h \
+                            dolfin/UniformMeshRefinement.h \
+                            dolfin/LocalMeshRefinement.h \
+                            dolfin/LocalMeshCoarsening.h \
                             dolfin/Point.h \
-                            dolfin/SubDomain.h \
-                            dolfin/Tetrahedron.h \
-                            dolfin/TopologyComputation.h \
-                            dolfin/Triangle.h \
-                            dolfin/UniformMeshRefinement.h \
-                            dolfin/UnitCube.h \
-                            dolfin/UnitSquare.h \
-                            dolfin/Vertex.h
+                            dolfin/BoundaryComputation.h \
+                            dolfin/BoundaryMesh.h \
+                            dolfin/GeometricPredicates.h \
+                            dolfin/GTSInterface.h \
+                            dolfin/IntersectionDetector.h 
 
 INCLUDES = @KERNEL_CFLAGS@
 lib_LTLIBRARIES = libdolfin-mesh.la
-libdolfin_mesh_la_SOURCES = BoundaryComputation.cpp \
-                            BoundaryMesh.cpp \
-                            Cell.cpp \
-                            CellType.cpp \
-                            Edge.cpp \
-                            Face.cpp \
-                            Facet.cpp \
-                            GeometricPredicates.cpp \
-                            GTSInterface.cpp \
-                            IntersectionDetector.cpp \
-                            Interval.cpp \
-                            LocalMeshCoarsening.cpp \
-                            LocalMeshRefinement.cpp \
+libdolfin_mesh_la_SOURCES = UnitCube.cpp \
+                            UnitSquare.cpp \
                             MeshConnectivity.cpp \
-                            Mesh.cpp \
-                            MeshData.cpp \
                             MeshEditor.cpp \
                             MeshEntity.cpp \
                             MeshEntityIterator.cpp \
                             MeshGeometry.cpp \
+                            MeshHierarchy.cpp \
                             MeshHierarchyAlgorithms.cpp \
-                            MeshHierarchy.cpp \
                             MeshOrdering.cpp \
                             MeshPartition.cpp \
                             MeshTopology.cpp \
+                            Mesh.cpp \
+                            MeshData.cpp \
+                            Vertex.cpp \
+                            Edge.cpp \
+                            Face.cpp \
+                            Facet.cpp \
+                            Cell.cpp \
+                            TopologyComputation.cpp \
+                            Interval.cpp \
+                            Triangle.cpp \
+                            Tetrahedron.cpp \
+                            CellType.cpp \
+                            UniformMeshRefinement.cpp \
+                            LocalMeshRefinement.cpp \
+                            LocalMeshCoarsening.cpp \
                             Point.cpp \
-                            SubDomain.cpp \
-                            Tetrahedron.cpp \
-                            TopologyComputation.cpp \
-                            Triangle.cpp \
-                            UniformMeshRefinement.cpp \
-                            UnitCube.cpp \
-                            UnitSquare.cpp \
-                            Vertex.cpp
+                            BoundaryComputation.cpp \
+                            BoundaryMesh.cpp \
+                            GeometricPredicates.cpp \
+                            GTSInterface.cpp \
+                            IntersectionDetector.cpp
 
 libdolfin_mesh_la_LDFLAGS = -static
 all: all-recursive
@@ -437,7 +420,6 @@
 @AMDEP_TRUE@@am__include@ @am__quote@./$(DEPDIR)/MeshPartition.Plo@am__quote@
 @AMDEP_TRUE@@am__include@ @am__quote@./$(DEPDIR)/MeshTopology.Plo@am__quote@
 @AMDEP_TRUE@@am__include@ @am__quote@./$(DEPDIR)/Point.Plo@am__quote@
-@AMDEP_TRUE@@am__include@ @am__quote@./$(DEPDIR)/SubDomain.Plo@am__quote@
 @AMDEP_TRUE@@am__include@ @am__quote@./$(DEPDIR)/Tetrahedron.Plo@am__quote@
 @AMDEP_TRUE@@am__include@ @am__quote@./$(DEPDIR)/TopologyComputation.Plo@am__quote@
 @AMDEP_TRUE@@am__include@ @am__quote@./$(DEPDIR)/Triangle.Plo@am__quote@
