# Makefile.in generated by automake 1.10 from Makefile.am.
# @configure_input@

# Copyright (C) 1994, 1995, 1996, 1997, 1998, 1999, 2000, 2001, 2002,
# 2003, 2004, 2005, 2006  Free Software Foundation, Inc.
# This Makefile.in is free software; the Free Software Foundation
# gives unlimited permission to copy and/or distribute it,
# with or without modifications, as long as this notice is preserved.

# This program is distributed in the hope that it will be useful,
# but WITHOUT ANY WARRANTY, to the extent permitted by law; without
# even the implied warranty of MERCHANTABILITY or FITNESS FOR A
# PARTICULAR PURPOSE.

@SET_MAKE@
VPATH = @srcdir@
pkgdatadir = $(datadir)/@PACKAGE@
pkglibdir = $(libdir)/@PACKAGE@
pkgincludedir = $(includedir)/@PACKAGE@
am__cd = CDPATH="$${ZSH_VERSION+.}$(PATH_SEPARATOR)" && cd
install_sh_DATA = $(install_sh) -c -m 644
install_sh_PROGRAM = $(install_sh) -c
install_sh_SCRIPT = $(install_sh) -c
INSTALL_HEADER = $(INSTALL_DATA)
transform = $(program_transform_name)
NORMAL_INSTALL = :
PRE_INSTALL = :
POST_INSTALL = :
NORMAL_UNINSTALL = :
PRE_UNINSTALL = :
POST_UNINSTALL = :
build_triplet = @build@
host_triplet = @host@
subdir = src/demo
DIST_COMMON = $(srcdir)/Makefile.am $(srcdir)/Makefile.in
ACLOCAL_M4 = $(top_srcdir)/aclocal.m4
am__aclocal_m4_deps = $(top_srcdir)/m4/ac_pkg_swig.m4 \
	$(top_srcdir)/m4/ac_python_devel.m4 \
	$(top_srcdir)/m4/ax_boost_base.m4 \
	$(top_srcdir)/m4/ax_compiler_vendor.m4 \
	$(top_srcdir)/m4/libtool.m4 $(top_srcdir)/m4/libxml.m4 \
	$(top_srcdir)/configure.ac
am__configure_deps = $(am__aclocal_m4_deps) $(CONFIGURE_DEPENDENCIES) \
	$(ACLOCAL_M4)
mkinstalldirs = $(SHELL) $(top_srcdir)/mkinstalldirs
CONFIG_CLEAN_FILES =
SOURCES =
DIST_SOURCES =
RECURSIVE_TARGETS = all-recursive check-recursive dvi-recursive \
	html-recursive info-recursive install-data-recursive \
	install-dvi-recursive install-exec-recursive \
	install-html-recursive install-info-recursive \
	install-pdf-recursive install-ps-recursive install-recursive \
	installcheck-recursive installdirs-recursive pdf-recursive \
	ps-recursive uninstall-recursive
RECURSIVE_CLEAN_TARGETS = mostlyclean-recursive clean-recursive	\
  distclean-recursive maintainer-clean-recursive
ETAGS = etags
CTAGS = ctags
DIST_SUBDIRS = $(SUBDIRS)
DISTFILES = $(DIST_COMMON) $(DIST_SOURCES) $(TEXINFOS) $(EXTRA_DIST)
ACLOCAL = @ACLOCAL@
AMTAR = @AMTAR@
AR = @AR@
AUTOCONF = @AUTOCONF@
AUTOHEADER = @AUTOHEADER@
AUTOMAKE = @AUTOMAKE@
AWK = @AWK@
BOOST_CPPFLAGS = @BOOST_CPPFLAGS@
BOOST_LDFLAGS = @BOOST_LDFLAGS@
CC = @CC@
CCDEPMODE = @CCDEPMODE@
CFLAGS = @CFLAGS@
CPP = @CPP@
CPPFLAGS = @CPPFLAGS@
CXX = @CXX@
CXXCPP = @CXXCPP@
CXXDEPMODE = @CXXDEPMODE@
CXXFLAGS = @CXXFLAGS@
CYGPATH_W = @CYGPATH_W@
DEFS = @DEFS@
DEPDIR = @DEPDIR@
DOLFIN_CFLAGS = @DOLFIN_CFLAGS@
DOLFIN_DEFINITIONS = @DOLFIN_DEFINITIONS@
DOLFIN_EXT_LIBS = @DOLFIN_EXT_LIBS@
DOLFIN_LIBS = @DOLFIN_LIBS@
ECHO = @ECHO@
ECHO_C = @ECHO_C@
ECHO_N = @ECHO_N@
ECHO_T = @ECHO_T@
EGREP = @EGREP@
EXEEXT = @EXEEXT@
EXTERNAL_CFLAGS = @EXTERNAL_CFLAGS@
F77 = @F77@
FFLAGS = @FFLAGS@
GLIB_CFLAGS = @GLIB_CFLAGS@
GLIB_LIBS = @GLIB_LIBS@
GREP = @GREP@
GTS_CFLAGS = @GTS_CFLAGS@
GTS_LIBS = @GTS_LIBS@
INSTALL = @INSTALL@
INSTALL_DATA = @INSTALL_DATA@
INSTALL_PROGRAM = @INSTALL_PROGRAM@
INSTALL_SCRIPT = @INSTALL_SCRIPT@
INSTALL_STRIP_PROGRAM = @INSTALL_STRIP_PROGRAM@
KERNEL_CFLAGS = @KERNEL_CFLAGS@
KERNEL_INCLUDE = @KERNEL_INCLUDE@
KERNEL_LIBOBJS = @KERNEL_LIBOBJS@
LDFLAGS = @LDFLAGS@
LIBOBJS = @LIBOBJS@
LIBS = @LIBS@
LIBTOOL = @LIBTOOL@
LN_S = @LN_S@
LTLIBOBJS = @LTLIBOBJS@
MAINT = @MAINT@
MAKEINFO = @MAKEINFO@
MKDIR_P = @MKDIR_P@
OBJEXT = @OBJEXT@
PACKAGE = @PACKAGE@
PACKAGE_BUGREPORT = @PACKAGE_BUGREPORT@
PACKAGE_NAME = @PACKAGE_NAME@
PACKAGE_STRING = @PACKAGE_STRING@
PACKAGE_TARNAME = @PACKAGE_TARNAME@
PACKAGE_VERSION = @PACKAGE_VERSION@
PATH_SEPARATOR = @PATH_SEPARATOR@
PKG_CONFIG = @PKG_CONFIG@
PYTHON = @PYTHON@
PYTHON_CPPFLAGS = @PYTHON_CPPFLAGS@
PYTHON_EXEC_PREFIX = @PYTHON_EXEC_PREFIX@
PYTHON_EXTRA_LIBS = @PYTHON_EXTRA_LIBS@
PYTHON_LDFLAGS = @PYTHON_LDFLAGS@
PYTHON_PLATFORM = @PYTHON_PLATFORM@
PYTHON_PREFIX = @PYTHON_PREFIX@
PYTHON_SITE_PKG = @PYTHON_SITE_PKG@
PYTHON_VERSION = @PYTHON_VERSION@
RANLIB = @RANLIB@
SET_MAKE = @SET_MAKE@
SHELL = @SHELL@
STRIP = @STRIP@
SWIG = @SWIG@
SWIG_LIB = @SWIG_LIB@
SWIG_PYTHON_CPPFLAGS = @SWIG_PYTHON_CPPFLAGS@
SWIG_PYTHON_OPT = @SWIG_PYTHON_OPT@
UFC_CFLAGS = @UFC_CFLAGS@
UFC_LIBS = @UFC_LIBS@
VERSION = @VERSION@
XML2_CONFIG = @XML2_CONFIG@
XML_CPPFLAGS = @XML_CPPFLAGS@
XML_LIBS = @XML_LIBS@
abs_builddir = @abs_builddir@
abs_srcdir = @abs_srcdir@
abs_top_builddir = @abs_top_builddir@
abs_top_srcdir = @abs_top_srcdir@
ac_ct_CC = @ac_ct_CC@
ac_ct_CXX = @ac_ct_CXX@
ac_ct_F77 = @ac_ct_F77@
am__include = @am__include@
am__leading_dot = @am__leading_dot@
am__quote = @am__quote@
am__tar = @am__tar@
am__untar = @am__untar@
bindir = @bindir@
build = @build@
build_alias = @build_alias@
build_cpu = @build_cpu@
build_os = @build_os@
build_vendor = @build_vendor@
builddir = @builddir@
datadir = @datadir@
datarootdir = @datarootdir@
docdir = @docdir@
dvidir = @dvidir@
exec_prefix = @exec_prefix@
host = @host@
host_alias = @host_alias@
host_cpu = @host_cpu@
host_os = @host_os@
host_vendor = @host_vendor@
htmldir = @htmldir@
includedir = @includedir@
infodir = @infodir@
install_sh = @install_sh@
libdir = @libdir@
libexecdir = @libexecdir@
libtool_found = @libtool_found@
localedir = @localedir@
localstatedir = @localstatedir@
mandir = @mandir@
mkdir_p = @mkdir_p@
mpi_found = @mpi_found@
oldincludedir = @oldincludedir@
pdfdir = @pdfdir@
pkgpyexecdir = @pkgpyexecdir@
pkgpythondir = @pkgpythondir@
prefix = @prefix@
program_transform_name = @program_transform_name@
psdir = @psdir@
pyexecdir = @pyexecdir@
pythondir = @pythondir@
sbindir = @sbindir@
sharedstatedir = @sharedstatedir@
srcdir = @srcdir@
swig_found = @swig_found@
sysconfdir = @sysconfdir@
target_alias = @target_alias@
top_builddir = @top_builddir@
top_srcdir = @top_srcdir@
<<<<<<< HEAD
SUBDIRS = la/eigensolver \
          fem \
          nls/nonlinearpoisson \
=======
SUBDIRS = fem/cpp \
          la/eigensolver/cpp \
          mesh/meshfunction/cpp \
          mesh/partitioning/cpp \
          mesh/refinement/cpp \
          mesh/subdomains/cpp \
>>>>>>> c6183999
          nls/cahn-hilliard \
          nls/nonlinearpoisson/cpp \
          ode/aliev-panfilov/cpp \
          ode/complex \
          ode/courtemanche \
          ode/harmonic \
          ode/homotopy/economy \
          ode/homotopy/simple \
          ode/lorenz \
          ode/method-weights \
          ode/stiff \
          pde/convection-diffusion/cpp \
          pde/dg/cpp \
          pde/elasticity/cpp \
          pde/functional/cpp \
          pde/lift-drag/cpp \
          pde/mixed-poisson/cpp \
          pde/nonlinear-poisson/cpp \
          pde/periodic/cpp \
          pde/poisson/cpp \
          pde/poisson1D/cpp \
          pde/stokes/stabilized/cpp \
          pde/stokes/taylor-hood/cpp \
          plot/cpp \
          quadrature/cpp

all: all-recursive

.SUFFIXES:
$(srcdir)/Makefile.in: @MAINTAINER_MODE_TRUE@ $(srcdir)/Makefile.am  $(am__configure_deps)
	@for dep in $?; do \
	  case '$(am__configure_deps)' in \
	    *$$dep*) \
	      cd $(top_builddir) && $(MAKE) $(AM_MAKEFLAGS) am--refresh \
		&& exit 0; \
	      exit 1;; \
	  esac; \
	done; \
	echo ' cd $(top_srcdir) && $(AUTOMAKE) --gnu  src/demo/Makefile'; \
	cd $(top_srcdir) && \
	  $(AUTOMAKE) --gnu  src/demo/Makefile
.PRECIOUS: Makefile
Makefile: $(srcdir)/Makefile.in $(top_builddir)/config.status
	@case '$?' in \
	  *config.status*) \
	    cd $(top_builddir) && $(MAKE) $(AM_MAKEFLAGS) am--refresh;; \
	  *) \
	    echo ' cd $(top_builddir) && $(SHELL) ./config.status $(subdir)/$@ $(am__depfiles_maybe)'; \
	    cd $(top_builddir) && $(SHELL) ./config.status $(subdir)/$@ $(am__depfiles_maybe);; \
	esac;

$(top_builddir)/config.status: $(top_srcdir)/configure $(CONFIG_STATUS_DEPENDENCIES)
	cd $(top_builddir) && $(MAKE) $(AM_MAKEFLAGS) am--refresh

$(top_srcdir)/configure: @MAINTAINER_MODE_TRUE@ $(am__configure_deps)
	cd $(top_builddir) && $(MAKE) $(AM_MAKEFLAGS) am--refresh
$(ACLOCAL_M4): @MAINTAINER_MODE_TRUE@ $(am__aclocal_m4_deps)
	cd $(top_builddir) && $(MAKE) $(AM_MAKEFLAGS) am--refresh

mostlyclean-libtool:
	-rm -f *.lo

clean-libtool:
	-rm -rf .libs _libs

# This directory's subdirectories are mostly independent; you can cd
# into them and run `make' without going through this Makefile.
# To change the values of `make' variables: instead of editing Makefiles,
# (1) if the variable is set in `config.status', edit `config.status'
#     (which will cause the Makefiles to be regenerated when you run `make');
# (2) otherwise, pass the desired values on the `make' command line.
$(RECURSIVE_TARGETS):
	@failcom='exit 1'; \
	for f in x $$MAKEFLAGS; do \
	  case $$f in \
	    *=* | --[!k]*);; \
	    *k*) failcom='fail=yes';; \
	  esac; \
	done; \
	dot_seen=no; \
	target=`echo $@ | sed s/-recursive//`; \
	list='$(SUBDIRS)'; for subdir in $$list; do \
	  echo "Making $$target in $$subdir"; \
	  if test "$$subdir" = "."; then \
	    dot_seen=yes; \
	    local_target="$$target-am"; \
	  else \
	    local_target="$$target"; \
	  fi; \
	  (cd $$subdir && $(MAKE) $(AM_MAKEFLAGS) $$local_target) \
	  || eval $$failcom; \
	done; \
	if test "$$dot_seen" = "no"; then \
	  $(MAKE) $(AM_MAKEFLAGS) "$$target-am" || exit 1; \
	fi; test -z "$$fail"

$(RECURSIVE_CLEAN_TARGETS):
	@failcom='exit 1'; \
	for f in x $$MAKEFLAGS; do \
	  case $$f in \
	    *=* | --[!k]*);; \
	    *k*) failcom='fail=yes';; \
	  esac; \
	done; \
	dot_seen=no; \
	case "$@" in \
	  distclean-* | maintainer-clean-*) list='$(DIST_SUBDIRS)' ;; \
	  *) list='$(SUBDIRS)' ;; \
	esac; \
	rev=''; for subdir in $$list; do \
	  if test "$$subdir" = "."; then :; else \
	    rev="$$subdir $$rev"; \
	  fi; \
	done; \
	rev="$$rev ."; \
	target=`echo $@ | sed s/-recursive//`; \
	for subdir in $$rev; do \
	  echo "Making $$target in $$subdir"; \
	  if test "$$subdir" = "."; then \
	    local_target="$$target-am"; \
	  else \
	    local_target="$$target"; \
	  fi; \
	  (cd $$subdir && $(MAKE) $(AM_MAKEFLAGS) $$local_target) \
	  || eval $$failcom; \
	done && test -z "$$fail"
tags-recursive:
	list='$(SUBDIRS)'; for subdir in $$list; do \
	  test "$$subdir" = . || (cd $$subdir && $(MAKE) $(AM_MAKEFLAGS) tags); \
	done
ctags-recursive:
	list='$(SUBDIRS)'; for subdir in $$list; do \
	  test "$$subdir" = . || (cd $$subdir && $(MAKE) $(AM_MAKEFLAGS) ctags); \
	done

ID: $(HEADERS) $(SOURCES) $(LISP) $(TAGS_FILES)
	list='$(SOURCES) $(HEADERS) $(LISP) $(TAGS_FILES)'; \
	unique=`for i in $$list; do \
	    if test -f "$$i"; then echo $$i; else echo $(srcdir)/$$i; fi; \
	  done | \
	  $(AWK) '    { files[$$0] = 1; } \
	       END { for (i in files) print i; }'`; \
	mkid -fID $$unique
tags: TAGS

TAGS: tags-recursive $(HEADERS) $(SOURCES)  $(TAGS_DEPENDENCIES) \
		$(TAGS_FILES) $(LISP)
	tags=; \
	here=`pwd`; \
	if ($(ETAGS) --etags-include --version) >/dev/null 2>&1; then \
	  include_option=--etags-include; \
	  empty_fix=.; \
	else \
	  include_option=--include; \
	  empty_fix=; \
	fi; \
	list='$(SUBDIRS)'; for subdir in $$list; do \
	  if test "$$subdir" = .; then :; else \
	    test ! -f $$subdir/TAGS || \
	      tags="$$tags $$include_option=$$here/$$subdir/TAGS"; \
	  fi; \
	done; \
	list='$(SOURCES) $(HEADERS)  $(LISP) $(TAGS_FILES)'; \
	unique=`for i in $$list; do \
	    if test -f "$$i"; then echo $$i; else echo $(srcdir)/$$i; fi; \
	  done | \
	  $(AWK) '    { files[$$0] = 1; } \
	       END { for (i in files) print i; }'`; \
	if test -z "$(ETAGS_ARGS)$$tags$$unique"; then :; else \
	  test -n "$$unique" || unique=$$empty_fix; \
	  $(ETAGS) $(ETAGSFLAGS) $(AM_ETAGSFLAGS) $(ETAGS_ARGS) \
	    $$tags $$unique; \
	fi
ctags: CTAGS
CTAGS: ctags-recursive $(HEADERS) $(SOURCES)  $(TAGS_DEPENDENCIES) \
		$(TAGS_FILES) $(LISP)
	tags=; \
	here=`pwd`; \
	list='$(SOURCES) $(HEADERS)  $(LISP) $(TAGS_FILES)'; \
	unique=`for i in $$list; do \
	    if test -f "$$i"; then echo $$i; else echo $(srcdir)/$$i; fi; \
	  done | \
	  $(AWK) '    { files[$$0] = 1; } \
	       END { for (i in files) print i; }'`; \
	test -z "$(CTAGS_ARGS)$$tags$$unique" \
	  || $(CTAGS) $(CTAGSFLAGS) $(AM_CTAGSFLAGS) $(CTAGS_ARGS) \
	     $$tags $$unique

GTAGS:
	here=`$(am__cd) $(top_builddir) && pwd` \
	  && cd $(top_srcdir) \
	  && gtags -i $(GTAGS_ARGS) $$here

distclean-tags:
	-rm -f TAGS ID GTAGS GRTAGS GSYMS GPATH tags

distdir: $(DISTFILES)
	@srcdirstrip=`echo "$(srcdir)" | sed 's/[].[^$$\\*]/\\\\&/g'`; \
	topsrcdirstrip=`echo "$(top_srcdir)" | sed 's/[].[^$$\\*]/\\\\&/g'`; \
	list='$(DISTFILES)'; \
	  dist_files=`for file in $$list; do echo $$file; done | \
	  sed -e "s|^$$srcdirstrip/||;t" \
	      -e "s|^$$topsrcdirstrip/|$(top_builddir)/|;t"`; \
	case $$dist_files in \
	  */*) $(MKDIR_P) `echo "$$dist_files" | \
			   sed '/\//!d;s|^|$(distdir)/|;s,/[^/]*$$,,' | \
			   sort -u` ;; \
	esac; \
	for file in $$dist_files; do \
	  if test -f $$file || test -d $$file; then d=.; else d=$(srcdir); fi; \
	  if test -d $$d/$$file; then \
	    dir=`echo "/$$file" | sed -e 's,/[^/]*$$,,'`; \
	    if test -d $(srcdir)/$$file && test $$d != $(srcdir); then \
	      cp -pR $(srcdir)/$$file $(distdir)$$dir || exit 1; \
	    fi; \
	    cp -pR $$d/$$file $(distdir)$$dir || exit 1; \
	  else \
	    test -f $(distdir)/$$file \
	    || cp -p $$d/$$file $(distdir)/$$file \
	    || exit 1; \
	  fi; \
	done
	list='$(DIST_SUBDIRS)'; for subdir in $$list; do \
	  if test "$$subdir" = .; then :; else \
	    test -d "$(distdir)/$$subdir" \
	    || $(MKDIR_P) "$(distdir)/$$subdir" \
	    || exit 1; \
	    distdir=`$(am__cd) $(distdir) && pwd`; \
	    top_distdir=`$(am__cd) $(top_distdir) && pwd`; \
	    (cd $$subdir && \
	      $(MAKE) $(AM_MAKEFLAGS) \
	        top_distdir="$$top_distdir" \
	        distdir="$$distdir/$$subdir" \
		am__remove_distdir=: \
		am__skip_length_check=: \
	        distdir) \
	      || exit 1; \
	  fi; \
	done
check-am: all-am
check: check-recursive
all-am: Makefile
installdirs: installdirs-recursive
installdirs-am:
install: install-recursive
install-exec: install-exec-recursive
install-data: install-data-recursive
uninstall: uninstall-recursive

install-am: all-am
	@$(MAKE) $(AM_MAKEFLAGS) install-exec-am install-data-am

installcheck: installcheck-recursive
install-strip:
	$(MAKE) $(AM_MAKEFLAGS) INSTALL_PROGRAM="$(INSTALL_STRIP_PROGRAM)" \
	  install_sh_PROGRAM="$(INSTALL_STRIP_PROGRAM)" INSTALL_STRIP_FLAG=-s \
	  `test -z '$(STRIP)' || \
	    echo "INSTALL_PROGRAM_ENV=STRIPPROG='$(STRIP)'"` install
mostlyclean-generic:

clean-generic:

distclean-generic:
	-test -z "$(CONFIG_CLEAN_FILES)" || rm -f $(CONFIG_CLEAN_FILES)

maintainer-clean-generic:
	@echo "This command is intended for maintainers to use"
	@echo "it deletes files that may require special tools to rebuild."
clean: clean-recursive

clean-am: clean-generic clean-libtool mostlyclean-am

distclean: distclean-recursive
	-rm -f Makefile
distclean-am: clean-am distclean-generic distclean-tags

dvi: dvi-recursive

dvi-am:

html: html-recursive

info: info-recursive

info-am:

install-data-am:

install-dvi: install-dvi-recursive

install-exec-am:

install-html: install-html-recursive

install-info: install-info-recursive

install-man:

install-pdf: install-pdf-recursive

install-ps: install-ps-recursive

installcheck-am:

maintainer-clean: maintainer-clean-recursive
	-rm -f Makefile
maintainer-clean-am: distclean-am maintainer-clean-generic

mostlyclean: mostlyclean-recursive

mostlyclean-am: mostlyclean-generic mostlyclean-libtool

pdf: pdf-recursive

pdf-am:

ps: ps-recursive

ps-am:

uninstall-am:

.MAKE: $(RECURSIVE_CLEAN_TARGETS) $(RECURSIVE_TARGETS) install-am \
	install-strip

.PHONY: $(RECURSIVE_CLEAN_TARGETS) $(RECURSIVE_TARGETS) CTAGS GTAGS \
	all all-am check check-am clean clean-generic clean-libtool \
	ctags ctags-recursive distclean distclean-generic \
	distclean-libtool distclean-tags distdir dvi dvi-am html \
	html-am info info-am install install-am install-data \
	install-data-am install-dvi install-dvi-am install-exec \
	install-exec-am install-html install-html-am install-info \
	install-info-am install-man install-pdf install-pdf-am \
	install-ps install-ps-am install-strip installcheck \
	installcheck-am installdirs installdirs-am maintainer-clean \
	maintainer-clean-generic mostlyclean mostlyclean-generic \
	mostlyclean-libtool pdf pdf-am ps ps-am tags tags-recursive \
	uninstall uninstall-am

# Tell versions [3.59,3.63) of GNU make to not export all variables.
# Otherwise a system limit (for SysV at least) may be exceeded.
.NOEXPORT:<|MERGE_RESOLUTION|>--- conflicted
+++ resolved
@@ -205,18 +205,12 @@
 target_alias = @target_alias@
 top_builddir = @top_builddir@
 top_srcdir = @top_srcdir@
-<<<<<<< HEAD
-SUBDIRS = la/eigensolver \
-          fem \
-          nls/nonlinearpoisson \
-=======
 SUBDIRS = fem/cpp \
           la/eigensolver/cpp \
           mesh/meshfunction/cpp \
           mesh/partitioning/cpp \
           mesh/refinement/cpp \
           mesh/subdomains/cpp \
->>>>>>> c6183999
           nls/cahn-hilliard \
           nls/nonlinearpoisson/cpp \
           ode/aliev-panfilov/cpp \
